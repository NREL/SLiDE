using DataFrames
using Dates

"""
    function datatype(str::String)
This function evaluates an input string as a DataType if it is defined.
Otherwise, it will return false.
See: (thread on discourse.julialang.org)[https://discourse.julialang.org/t/parse-string-to-datatype/7118/9]
"""

function datatype(str::String)
    # type = :($(Symbol(titlecase(str))))
    type = :($(Symbol(str)))
    return isdefined(SLiDE, type) ? eval(type) : nothing
end

<<<<<<< HEAD
=======

Base.broadcastable(x::InvertedIndex{T}) where {T<:Any} = [x];

Base.split(str::Missing) = str
Base.split(str::Missing, splitter::Any) = str

>>>>>>> 35cf4644
"""
    Base.strip(x::Missing)
    Base.strip(x::Number)
Extends `strip` to ignore missing fields and numbers.
"""
# Base.strip(x::String) = replace(x, r"^\s*\"*|\"*\s*$" => "")
Base.strip(x::Missing) = x
Base.strip(x::Number) = x

"""
    Base.lowercase(x::Symbol)
<<<<<<< HEAD
Extends `lowercase` to handle symbols.
=======
Extends `lowercase` to handle other data types.
>>>>>>> 35cf4644
"""
Base.lowercase(x::Int) = x
Base.lowercase(x::Symbol) = Symbol(lowercase(string(x)))
Base.lowercase(x::Missing) = missing
<<<<<<< HEAD

"""
    Base.uppercase(x::Symbol)
Extends `uppercase` to handle symbols.
"""
Base.uppercase(x::Int) = x
Base.uppercase(x::Symbol) = Symbol(uppercase(string(x)))
Base.uppercase(x::Missing) = missing


"""
    Base.occursin(x::Symbol, y::Symbol)
    Base.occursin(x::String, y::Symbol)
Extends `occursin` to work for symbols. Potentially helpful for DataFrame columns.
"""
Base.occursin(x::Symbol, y::Symbol) = occursin(string(x), y)
Base.occursin(x::String, y::Symbol) = occursin(x, string(y))

"""
    convert_type(::Type{T}, x::Any)
    convert_type(::Dict{Any,Any}, df::DataFrame, value_col::Symbol; kwargs...)
Converts `x` into the specified `Type{T}`.

# Arguments
=======

"""
    Base.titlecase(x::Symbol)
Extends `titlecase` to handle other data types.
"""
Base.titlecase(x::Int) = x
Base.titlecase(x::Symbol) = Symbol(titlecase(string(x)))
Base.titlecase(x::Missing) = missing

"""
    Base.uppercase(x::Symbol)
Extends `uppercase` to handle other data types.
"""
Base.uppercase(x::Int) = x
Base.uppercase(x::Symbol) = Symbol(uppercase(string(x)))
Base.uppercase(x::Missing) = missing

"""
    Base.uppercasefirst(x::Symbol)
Extends `uppercasefirst` to handle other data types.
"""
Base.uppercasefirst(x::Int) = x
Base.uppercasefirst(x::Symbol) = Symbol(uppercasefirst(string(x)))
Base.uppercasefirst(x::Missing) = missing

"""
    Base.occursin(x::Symbol, y::Symbol)
    Base.occursin(x::String, y::Symbol)
Extends `occursin` to work for symbols. Potentially helpful for DataFrame columns.
"""
Base.occursin(x::Symbol, y::Symbol) = occursin(string(x), y)
Base.occursin(x::String, y::Symbol) = occursin(x, string(y))

"""
    convert_type(::Type{T}, x::Any)
    convert_type(::Dict{Any,Any}, df::DataFrame, value_col::Symbol; kwargs...)
Converts `x` into the specified `Type{T}`.

Consider extending [convert](https://docs.julialang.org/en/v1/base/base/#Base.convert)
function (!!!!)

# Arguments
- `::Type{T}`: target DataType.
- `x<:Any`: value to convert.

# Keyword Arguments
Options available when converting a DataFrame into a dictionary of keys pointing to a value:
- `drop_cols = []`: Columns not to include in
    the keys. By default, no columns are dropped.
- `value_col::Symbol = :end`: If converting

# Returns
Data in specified type
"""
convert_type(::Type{T}, x::Any) where T<:AbstractString = string(x)
convert_type(::Type{T}, x::Date) where T<:Integer = Dates.year(x)

convert_type(::Type{Map}, x::Group) = Map(x.file, [x.from], x.to, [x.input], x.output, :inner)

convert_type(::Type{T}, x::AbstractString) where T<:AbstractString = string(strip(x))

function convert_type(::Type{T}, x::AbstractString) where T<:Integer
    return convert_type(T, convert_type(Float64, x))
end

function convert_type(::Type{T}, x::AbstractString) where T<:Real
    return parse(T, reduce(replace, ["," => "", "\"" => ""], init = x))
end

convert_type(::Type{T}, x::Symbol) where T<:Real = convert_type(T, convert_type(String, x))

convert_type(::Type{DataFrame}, lst::Array{Dict{Any,Any},1}) = [DataFrame.(lst)...;]

function convert_type(::Type{Dict}, df::DataFrame; drop_cols = [], value_col::Symbol = :Float)
    # Find and save the column containing values and that/those containing keys.
    # If no value column indicator is specified, find the first DataFrame column of floats.
    value_col == :Float && (value_col = find_oftype(df, AbstractFloat)[1])
    key_cols = setdiff(names(df), convert_type.(Symbol, ensurearray(drop_cols)), [value_col])
    ONEKEY = length(key_cols) == 1

    d = Dict((ONEKEY ? row[key_cols[1]] : (row[key_cols]...,)) => row[value_col]
        for row in eachrow(df))
    return d
end
>>>>>>> 35cf4644

- `::Type{T}`:
- `x<:Any`

<<<<<<< HEAD
# Returns
Data in specified type

"""
convert_type(::Type{T}, x::Any) where T<:AbstractString = string(x)
convert_type(::Type{T}, x::Date) where T<:Integer = Dates.year(x)
convert_type(::Type{T}, x::AbstractString) where T<:AbstractString = string(strip(x))

function convert_type(::Type{T}, x::AbstractString) where T<:Integer
    return convert_type(T, convert_type(Float64, x))
end

# convert_type(::Type{T}, x::AbstractString) where T<:Real = parse(T, replace(x, "," => ""))
function convert_type(::Type{T}, x::AbstractString) where T<:Real
    return parse(T, reduce(replace, ["," => "", "\"" => ""], init = x))
end

convert_type(::Type{T}, x::Symbol) where T<:Real = convert_type(T, convert_type(String, x))

function convert_type(::Type{DataFrame}, lst::Array{Dict{Any,Any},1})
    return vcat(DataFrame.(lst)...)
    # return DataFrame(Dict(key => [x[key] for x in lst] for key in keys(lst[1])))
end

convert_type(::Type{DataType}, x::AbstractString) = datatype(x)
convert_type(::Type{Array{T,1}}, x::Any) where T<:Any = convert_type.(T, x)

convert_type(::Type{T}, x::Missing) where T<:Real = x;
convert_type(::Type{T}, x::Missing) where T<:AbstractString = x;
convert_type(::Type{Any}, x::Any) = x

function convert_type(
    ::Type{Dict{Any,Any}},
    df::DataFrame,
    value_col::Symbol;
    remove_col::Array{Symbol,1}=[]
)
    key_col = setdiff(names(df), [[value_col]; remove_col]);
    d = Dict(values(row[key_col]) => row[value_col] for row in eachrow(df));
    return d
end

convert_type(::Type{T}, x::Any) where T = T(x)

convert_type(::Type{Bool}, x::AbstractString) = lowercase(x) == "true" ? true : false

"""
Returns true/false if the the DataType or object is an array.
"""
isarray(::Type{Array{T,1}}) where T <: Any = true
isarray(x::Array{T,1}) where T <: Any = true
isarray(::Any) = false

"""
Returns an array.
"""
ensurearray(x::Array{T,1}) where T <: Any = x
ensurearray(x::Any) = [x]
=======
convert_type(::Type{Array{T}}, x::Any) where T<:Any = convert_type.(T, x)
convert_type(::Type{Array{T,1}}, x::Any) where T<:Any = convert_type.(T, x)
convert_type(::Type{Array}, d::Dict) = [collect(values(d))...;]

convert_type(::Type{T}, x::Missing) where T<:Real = x;
convert_type(::Type{T}, x::Missing) where T<:AbstractString = x
convert_type(::Type{Any}, x::AbstractString) = "missing" == lowercase(x) ? missing : x
convert_type(::Type{Any}, x::Any) = x

convert_type(::Type{T}, x::Any) where T = T(x)

convert_type(::Type{Bool}, x::AbstractString) = lowercase(x) == "true" ? true : false

# [@printf("%-8s %s\n", T, fieldnames(T)[T.types .== Any]) for T in subtypes(Edit) if Any in T.types]

"""
Returns true/false if the the DataType or object is an array.
"""
isarray(::Type{Array{T,1}}) where T <: Any = true
isarray(x::Array{T,1}) where T <: Any = true
isarray(::Any) = false

"""
    ensurearray(x::Any)
"""
ensurearray(x::Array{T,1}) where T <: Any = x
ensurearray(x::Tuple{Vararg{Any}}) = collect(x)
ensurearray(x::UnitRange) = collect(x)
ensurearray(x::Any) = [x]

         
istype(df::DataFrame, T::DataType) = broadcast(<:, eltypes(dropmissing(df)), T)


"""
    find_oftype(df::DataFrame, T::DataType)
    find_oftype(df::Dict, T::DataType)
"""
find_oftype(df::DataFrame, T::DataType) = names(df)[istype(df, T)]
find_oftype(df::DataFrame, T::InvertedIndex{DataType}) = names(df)[.!istype(df, T.skip)]

function find_oftype(d::Dict, T::DataType)
    return Dict(k => v for (k,v) in d if any(broadcast(<:, typeof.(ensurearray(v)), T)))
end

"""
    permute(x::Any)
This function finds all possible permutations of the input arrays.

# Arguments
- `x::Tuple` or `x::NamedTuple{}` or `x::Array`: list of arrays to permute.
    If `x` is a NamedTuple, its values will be permuted.

# Returns
- `x::Array{Tuple,1}`: list of all possible permutations of the input values.
    If `x` does not contain at least one array, there will be nothing to permute and the function will return `x`.
"""
function permute(df::DataFrame)
    cols = names(df)
    df = sort(DataFrame(Tuple.(permute(unique.(eachcol(df))))))
    return edit_with(df, Rename.(names(df), cols))
end

function permute(x::Tuple)
    xperm = if length(x) == 1
        sort(unique(x[1]))
    else
        [collect(Base.Iterators.product(sort.(unique.(ensurearray.(x)))...))...;]
    end
    return xperm
end

function permute(x::NamedTuple)
    cols = keys(x)
    xperm = eachcol(sort(DataFrame(Tuple.(permute(values(x))))))
    return NamedTuple{Tuple(cols,)}(xperm,)
end

function permute(x::Array)
    xperm = if any(isarray.(x))
        permute(Tuple(x))
    elseif length(unique(length.(x))) .== 1 && all(length.(x) .> 1)
        permute(unique.(eachcol(DataFrame(x))))
    else
        sort(unique(x))
    end
    return xperm
end
>>>>>>> 35cf4644
<|MERGE_RESOLUTION|>--- conflicted
+++ resolved
@@ -14,15 +14,12 @@
     return isdefined(SLiDE, type) ? eval(type) : nothing
 end
 
-<<<<<<< HEAD
-=======
 
 Base.broadcastable(x::InvertedIndex{T}) where {T<:Any} = [x];
 
 Base.split(str::Missing) = str
 Base.split(str::Missing, splitter::Any) = str
 
->>>>>>> 35cf4644
 """
     Base.strip(x::Missing)
     Base.strip(x::Number)
@@ -34,41 +31,11 @@
 
 """
     Base.lowercase(x::Symbol)
-<<<<<<< HEAD
-Extends `lowercase` to handle symbols.
-=======
 Extends `lowercase` to handle other data types.
->>>>>>> 35cf4644
 """
 Base.lowercase(x::Int) = x
 Base.lowercase(x::Symbol) = Symbol(lowercase(string(x)))
 Base.lowercase(x::Missing) = missing
-<<<<<<< HEAD
-
-"""
-    Base.uppercase(x::Symbol)
-Extends `uppercase` to handle symbols.
-"""
-Base.uppercase(x::Int) = x
-Base.uppercase(x::Symbol) = Symbol(uppercase(string(x)))
-Base.uppercase(x::Missing) = missing
-
-
-"""
-    Base.occursin(x::Symbol, y::Symbol)
-    Base.occursin(x::String, y::Symbol)
-Extends `occursin` to work for symbols. Potentially helpful for DataFrame columns.
-"""
-Base.occursin(x::Symbol, y::Symbol) = occursin(string(x), y)
-Base.occursin(x::String, y::Symbol) = occursin(x, string(y))
-
-"""
-    convert_type(::Type{T}, x::Any)
-    convert_type(::Dict{Any,Any}, df::DataFrame, value_col::Symbol; kwargs...)
-Converts `x` into the specified `Type{T}`.
-
-# Arguments
-=======
 
 """
     Base.titlecase(x::Symbol)
@@ -153,71 +120,9 @@
         for row in eachrow(df))
     return d
 end
->>>>>>> 35cf4644
-
-- `::Type{T}`:
-- `x<:Any`
-
-<<<<<<< HEAD
-# Returns
-Data in specified type
-
-"""
-convert_type(::Type{T}, x::Any) where T<:AbstractString = string(x)
-convert_type(::Type{T}, x::Date) where T<:Integer = Dates.year(x)
-convert_type(::Type{T}, x::AbstractString) where T<:AbstractString = string(strip(x))
-
-function convert_type(::Type{T}, x::AbstractString) where T<:Integer
-    return convert_type(T, convert_type(Float64, x))
-end
-
-# convert_type(::Type{T}, x::AbstractString) where T<:Real = parse(T, replace(x, "," => ""))
-function convert_type(::Type{T}, x::AbstractString) where T<:Real
-    return parse(T, reduce(replace, ["," => "", "\"" => ""], init = x))
-end
-
-convert_type(::Type{T}, x::Symbol) where T<:Real = convert_type(T, convert_type(String, x))
-
-function convert_type(::Type{DataFrame}, lst::Array{Dict{Any,Any},1})
-    return vcat(DataFrame.(lst)...)
-    # return DataFrame(Dict(key => [x[key] for x in lst] for key in keys(lst[1])))
-end
 
 convert_type(::Type{DataType}, x::AbstractString) = datatype(x)
-convert_type(::Type{Array{T,1}}, x::Any) where T<:Any = convert_type.(T, x)
-
-convert_type(::Type{T}, x::Missing) where T<:Real = x;
-convert_type(::Type{T}, x::Missing) where T<:AbstractString = x;
-convert_type(::Type{Any}, x::Any) = x
-
-function convert_type(
-    ::Type{Dict{Any,Any}},
-    df::DataFrame,
-    value_col::Symbol;
-    remove_col::Array{Symbol,1}=[]
-)
-    key_col = setdiff(names(df), [[value_col]; remove_col]);
-    d = Dict(values(row[key_col]) => row[value_col] for row in eachrow(df));
-    return d
-end
-
-convert_type(::Type{T}, x::Any) where T = T(x)
-
-convert_type(::Type{Bool}, x::AbstractString) = lowercase(x) == "true" ? true : false
-
-"""
-Returns true/false if the the DataType or object is an array.
-"""
-isarray(::Type{Array{T,1}}) where T <: Any = true
-isarray(x::Array{T,1}) where T <: Any = true
-isarray(::Any) = false
-
-"""
-Returns an array.
-"""
-ensurearray(x::Array{T,1}) where T <: Any = x
-ensurearray(x::Any) = [x]
-=======
+
 convert_type(::Type{Array{T}}, x::Any) where T<:Any = convert_type.(T, x)
 convert_type(::Type{Array{T,1}}, x::Any) where T<:Any = convert_type.(T, x)
 convert_type(::Type{Array}, d::Dict) = [collect(values(d))...;]
@@ -305,5 +210,4 @@
         sort(unique(x))
     end
     return xperm
-end
->>>>>>> 35cf4644
+end