--- conflicted
+++ resolved
@@ -26,11 +26,7 @@
     [d[k] = edit_with(filter_with(d[k], (yr = set[:yr],)), x) for k in [:supply, :use]]
 
     _partition_io!(d, set)
-<<<<<<< HEAD
-
-=======
-    
->>>>>>> 10e8175e
+    
     _partition_fd0!(d, set)
     _partition_ts0!(d, set)
     _partition_va0!(d, set)
@@ -39,11 +35,7 @@
     _partition_cif0!(d, set)
     _partition_m0!(d, set)   # cif0
     _partition_trn0!(d, set) # cif0
-<<<<<<< HEAD
-
-=======
-    
->>>>>>> 10e8175e
+    
     _partition_mrg0!(d, set)
     _partition_md0!(d, set)  # mrg0, trn0
     _partition_ms0!(d)       # mrg0, trn0
@@ -54,17 +46,6 @@
     _partition_y0!(d, set)   # ms0, fs0, ys0
     _partition_a0!(d, set)   # fd0, id0
     
-<<<<<<< HEAD
-    # _partition_sbd0!(d, set)
-    # _partition_tax0!(d, set)
-    _partition_ta0!(d, set)       # a0, sbd0, tax0
-    
-    # _partition_duty0!(d, set)
-    _partition_tm0!(d, set)       # duty0, m0
-
-    d_save = delete!(delete!(copy(d), :supply), :use)
-    write_build("partition", d_save; save = save)
-=======
     _partition_ta0!(d, set)  # a0, sbd0, tax0
     _partition_tm0!(d, set)  # duty0, m0
     
@@ -75,7 +56,6 @@
     # Save all calculated parameters except for supply and use.
     # d_save = delete!(delete!(copy(d), :supply), :use)
     write_build!("partition", d; save = save)
->>>>>>> 10e8175e
 
     return d
 end
@@ -129,15 +109,10 @@
     d[:ys0][!,:value] = d[:ys0][:,:value] - min.(0, d[:id0][:,:value])
     d[:id0][!,:value] = max.(0, d[:id0][:,:value])
 
-<<<<<<< HEAD
-    d[:id0] = dropzero(d[:id0])
-    d[:ys0] = sort(dropzero(d[:ys0][:,[:yr,:j,:i,:value]]))
-=======
     # d[:id0] = dropzero(d[:id0])
     # d[:ys0] = dropzero(d[:ys0])
     [dropzero!(d[k]) for k in keys(d)]
     return d
->>>>>>> 10e8175e
 end
 
 """
@@ -189,13 +164,8 @@
 """
 function _partition_duty0!(d::Dict, set::Dict)
     println("  Partitioning duty0, import duties")
-<<<<<<< HEAD
-    d[:duty0] = filter_with(d[:supply], (i = set[:i], j = "duties"))[:,[:yr,:i,:value]]
-    d[:duty0] = _remove_imrg(d[:duty0], :i => set[:imrg])
-=======
     d[:duty0] = filter_with(d[:supply], (g = set[:g], s = "duties"); drop = true)
     d[:duty0] = _remove_imrg(d[:duty0], :g => set[:imrg])
->>>>>>> 10e8175e
     return d[:duty0]
 end
 
@@ -275,13 +245,8 @@
 function _partition_md0!(d::Dict, set::Dict)
     println("  Partitioning md0, margin demand")
     d[:md0] = [edit_with(d[:mrg0], Add(:m, "trd")); edit_with(d[:trn0], Add(:m, "trn"))]
-<<<<<<< HEAD
-    d[:md0] = sort(d[:md0][:,[:yr,:m,:i,:value]])
-    d[:md0] = _remove_imrg(d[:md0], :i => set[:imrg])
-=======
     d[:md0] = sort(d[:md0][:,[:yr,:m,:g,:value]])
     d[:md0] = _remove_imrg(d[:md0], :g => set[:imrg])
->>>>>>> 10e8175e
 
     d[:md0][!,:value] .= max.(d[:md0][:,:value], 0)
 end
@@ -334,11 +299,7 @@
     # (!!!!) I think here we're summing over g, so we should get s(yr,s).
     # But in the disaggregation step we sum over s? I'm not sure we even need s0 here,
     # but it seems inconsistent.
-<<<<<<< HEAD
-    d[:s0] = combine_over(d[:ys0], :i)
-=======
     d[:s0] = combine_over(d[:ys0], :g)
->>>>>>> 10e8175e
 end
 
 """
@@ -371,19 +332,11 @@
 ```
 """
 function _partition_ta0!(d::Dict, set::Dict)
-<<<<<<< HEAD
-    println("  Partitioning ta0, import tariffs")
-    df_tax = _partition_tax0!(d, set)
-    df_sbd = _partition_sbd0!(d, set)
-
-    d[:ta0] = dropnan((df_tax - df_sbd) / d[:a0])
-=======
     println("  Partitioning ta0(yr,g), import tariffs")
     !(:tax0 in keys(d)) && _partition_tax0!(d, set)
     !(:sbd0 in keys(d)) && _partition_sbd0!(d, set)
 
     d[:ta0] = dropnan((d[:tax0] - d[:sbd0]) / d[:a0])
->>>>>>> 10e8175e
     # d[:ta0] = edit_with(d[:ta0], Drop(:units,"all","=="))
 end
 
@@ -397,13 +350,8 @@
 """
 function _partition_tax0!(d::Dict, set::Dict)
     println("  Partitioning tax0, taxes on products")
-<<<<<<< HEAD
-    d[:tax0] = filter_with(d[:supply], (i = set[:i], j = "tax"))[:,[:yr,:i,:value]]
-    d[:tax0] = _remove_imrg(d[:tax0], :i => set[:imrg])
-=======
     d[:tax0] = filter_with(d[:supply], (g = set[:g], s = "tax"); drop = true)
     d[:tax0] = _remove_imrg(d[:tax0], :g => set[:imrg])
->>>>>>> 10e8175e
     return d[:tax0]
 end
 
@@ -416,14 +364,8 @@
 """
 function _partition_tm0!(d::Dict, set::Dict)
     println("  Partitioning tm0, tax net subsidy rate on intermediate demand")
-<<<<<<< HEAD
-    df_duty = _partition_duty0!(d, set);
-
-    d[:tm0] = dropnan(df_duty / d[:m0])
-=======
     !(:duty0 in keys(d)) && _partition_duty0!(d, set)
     d[:tm0] = dropnan(d[:duty0] / d[:m0])
->>>>>>> 10e8175e
     # d[:tm0] = edit_with(d[:tm0], Drop(:units,"all","=="))
 end
 
@@ -447,11 +389,7 @@
     
     # Adjust transport margins for transport sectors according to CIF/FOB adjustments.
     # Insurance imports are specified as net of adjustments.
-<<<<<<< HEAD
-    d[:trn0] += edit_with(d[:cif0], Drop(:i,"ins","=="))
-=======
     d[:trn0] += edit_with(d[:cif0], Drop(:g,"ins","=="))
->>>>>>> 10e8175e
     return d[:trn0]
 end
 
@@ -471,14 +409,9 @@
 """
 function _partition_ts0!(d::Dict, set::Dict)
     println("  Partitioning ts0, taxes and subsidies")
-<<<<<<< HEAD
-    d[:ts0] = filter_with(d[:use], (i = set[:ts], j = set[:j]))
-    d[:ts0][d[:ts0][:,:i] .== "subsidies", :value] *= -1  # treat negative inputs as outputs
-=======
     d[:ts0] = filter_with(d[:use], (g = set[:ts], s = set[:s]))
     d[:ts0] = edit_with(d[:ts0], Rename(:g, :ts))
     d[:ts0][d[:ts0][:,:ts] .== "subsidies", :value] *= -1  # treat negative inputs as outputs
->>>>>>> 10e8175e
     return d[:ts0]
 end
 
