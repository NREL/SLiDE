--- conflicted
+++ resolved
@@ -21,25 +21,6 @@
         return d
     end
     
-<<<<<<< HEAD
-    # d = merge(d, Dict(
-    #     :r => fill_with((r = set[:r],), 1.0),
-    #     (:yr,:r,:g) => fill_with((yr = set[:yr], r = set[:r], g = set[:g]), 1.0)))
-    # d = merge(d, copy(d_shr), copy(d_cal))
-
-    d[:ys0] = _disagg_ys0!(d)
-    d[:id0] = _disagg_id0!(d)
-    d[:ty0] = _disagg_ty0(d, set)   # not in state model
-    d[:va0] = _disagg_va0!(d, set)
-    d[:ld0] = _disagg_ld0!(d)
-    d[:kd0] = _disagg_kd0(d)
-
-    d[:fd0] = _disagg_fdcat!(d)       # not state model
-    d[:g0] = _disagg_g0!(d)
-    d[:i0] = _disagg_i0!(d)
-    d[:cd0] = _disagg_cd0!(d)
-    d[:c0] = _disagg_c0!(d)
-=======
     d[:region] = edit_with(d[:region], Rename(:g,:s))
     _disagg_ys0!(d)
     _disagg_id0!(d)
@@ -54,80 +35,21 @@
     _disagg_i0!(d)
     _disagg_cd0!(d)
     _disagg_c0!(d)
->>>>>>> 10e8175e
 
     d[:yh0_temp] = _disagg_yh0!(d)
     _disagg_fe0!(d)
     d[:x0_temp] = _disagg_x0!(d, set)
     d[:s0_temp] = _disagg_s0!(d)
-<<<<<<< HEAD
-    d[:a0] = _disagg_a0!(d)
-    d[:ta0] = _disagg_ta0!(d)
-    d[:tm0] = _disagg_tm0!(d)
-    d[:thetaa] = _disagg_thetaa!(d)   # not in state model
-=======
     _disagg_a0!(d)
 
     _disagg_ta0!(d)
     _disagg_tm0!(d)
->>>>>>> 10e8175e
 
     _disagg_thetaa!(d)
     _disagg_m0!(d)
     _disagg_md0!(d)
     d[:rx0_temp] = _disagg_rx0!(d)
 
-<<<<<<< HEAD
-    d[:pt0_temp] = _disagg_pt0!(d)    # not in state model
-    d[:diff] = _disagg_diff!(d)       # not in state model
-
-    d[:rx0] = _disagg_rx0!(d)
-    d[:s0] = _disagg_s0!(d)
-    d[:x0] = _disagg_x0!(d, set)
-    d[:yh0] = _disagg_yh0!(d)
-    d[:bopdef0] = _disagg_bop!(d)
-
-    d[:pt0] = _disagg_pt0!(d)
-    d[:dc0] = _disagg_dc0!(d)
-
-    d[:dd0max] = _disagg_dd0max(d)
-    d[:dd0] = _disagg_dd0!(d)
-    d[:nd0] = _disagg_nd0!(d)
-    d[:dm0] = _disagg_dm0!(d)
-    d[:nm0] = _disagg_nm0!(d)
-    d[:xd0] = _disagg_xd0!(d)
-    d[:xn0] = _disagg_xn0!(d)
-
-    d[:hhadj] = _disagg_hhadj!(d)
-
-    d_save = Dict()
-    d_save[:a0]  = ensurenames(d[:a0],  [:yr, :r, :g, :value])
-    d_save[:bopdef0] = ensurenames(d[:bopdef0], [:yr, :r, :value])
-    d_save[:c0]  = ensurenames(d[:c0],  [:yr, :r, :value])
-    d_save[:cd0] = ensurenames(d[:cd0], [:yr, :r, :g, :value])
-    d_save[:dd0] = ensurenames(d[:dd0], [:yr, :r, :g, :value])
-    d_save[:dm0] = ensurenames(d[:dm0], [:yr, :r, :g, :m, :value])
-    d_save[:g0]  = ensurenames(d[:g0],  [:yr, :r, :g, :value])
-    d_save[:hhadj] = ensurenames(d[:hhadj], [:yr, :r, :value])
-    d_save[:i0]  = ensurenames(d[:i0],  [:yr, :r, :g, :value])
-    d_save[:id0] = ensurenames(d[:id0], [:yr, :r, :g, :s, :value])
-    d_save[:kd0] = ensurenames(d[:kd0], [:yr, :r, :s, :value])
-    d_save[:ld0] = ensurenames(d[:ld0], [:yr, :r, :s, :value])
-    d_save[:m0]  = ensurenames(d[:m0],  [:yr, :r, :g, :value])
-    d_save[:md0] = ensurenames(d[:md0], [:yr, :r, :m, :g, :value])
-    d_save[:nd0] = ensurenames(d[:nd0], [:yr, :r, :g, :value])
-    d_save[:nm0] = ensurenames(d[:nm0], [:yr, :r, :g, :m, :value])
-    d_save[:rx0] = ensurenames(d[:rx0], [:yr, :r, :g, :value])
-    d_save[:s0]  = ensurenames(d[:s0],  [:yr, :r, :g, :value])
-    d_save[:ta0] = ensurenames(d[:ta0], [:yr, :r, :g, :value])
-    d_save[:tm0] = ensurenames(d[:tm0], [:yr, :r, :g, :value])
-    d_save[:ty0] = ensurenames(d[:ty0], [:yr, :r, :g, :value])
-    d_save[:x0]  = ensurenames(d[:x0],  [:yr, :r, :g, :value])
-    d_save[:xd0] = ensurenames(d[:xd0], [:yr, :r, :g, :value])
-    d_save[:xn0] = ensurenames(d[:xn0], [:yr, :r, :g, :value])
-    d_save[:yh0] = ensurenames(d[:yh0], [:yr, :r, :g, :value])
-    d_save[:ys0] = ensurenames(d[:ys0], [:yr, :r, :s, :g, :value])
-=======
     _disagg_diff!(d)
     _apply_diff!(d)
 
@@ -143,7 +65,6 @@
     _disagg_xd0!(d)
     _disagg_xn0!(d)
     _disagg_hhadj!(d)
->>>>>>> 10e8175e
     
     # Read parameters and order DataFrame columns accordingly.
     param = read_from(joinpath("src","build","parameters","regional_parameters.yml"));
@@ -153,10 +74,6 @@
     return d
 end
 
-<<<<<<< HEAD
-=======
-
->>>>>>> 10e8175e
 """
 `ys(yr,r,s,g)`, regional sectoral output
 
@@ -187,58 +104,6 @@
     return d[:id0]
 end
 
-<<<<<<< HEAD
-# "`ty0_rev`, production tax payments"
-# function _disagg_ty0_rev(d::Dict, set::Dict)
-#     if :va in propertynames(d[:va0])
-#         d[:va0] = edit_with(unstack(copy(d[:va0]), :va, :value),
-#             Replace.(Symbol.(set[:va]), missing, 0.0))
-#     end
-#     d[:region] * d[:va0][:,[:yr,:s,:othtax]]
-# end
-
-"""
-`ty(yr,r,s)`, production tax rate
-
-```math
-\\begin{aligned}
-\\bar{ty}_{yr,r,s}^{rev} &= \\alpha_{yr,r,s}^{gsp} \\tilde{va}_{yr,va,s} \\;\\forall\\; va = othtax \\\\
-\\bar{ty}_{yr,r,s} &= \\frac{\\tilde{ty}_{yr,r,s}}{\\sum_{g} \\bar{ys}_{yr,r,s,g}}
-\\end{aligned}
-```
-"""
-function _disagg_ty0(d::Dict, set::Dict)
-    println("  Disaggregating ty0(yr,r,s), production tax rate")
-    # !!!! test that returns error if va0 has already been edited.
-    if :va in propertynames(d[:va0])
-        d[:va0] = edit_with(unstack(copy(d[:va0]), :va, :value),
-            Replace.(Symbol.(set[:va]), missing, 0.0))
-    end
-
-    ty0_rev = d[:region] * d[:va0][:,[:yr,:s,:othtax]]
-    df = dropnan(ty0_rev / combine_over(d[:ys0], :g))
-    return df
-end
-
-"""
-`va(yr,va,s)`, regional value added
-
-```math
-\\bar{va}_{yr,r,s} = \\alpha_{yr,r,s}^{gsp} \\sum_{va = compen,surplus} \\tilde{va}_{yr,va,s}
-```
-"""
-function _disagg_va0!(d::Dict, set::Dict)
-    println("  Disaggregating va0, regional share of value added.")
-    # If va0 has already been edited, don't edit it again.
-    :r in propertynames(d[:va0]) && (return d[:va0])
-
-    # If va has not already been unstacked, do so here.
-    if :va in propertynames(d[:va0])
-        d[:va0] = edit_with(unstack(copy(d[:va0]), :va, :value), Replace.(Symbol.(set[:va]), missing, 0.0))
-    end
-
-    df = d[:va0][:,[:yr,:s,:compen]] + d[:va0][:,[:yr,:s,:surplus]]
-=======
 
 """
 `ty(yr,r,s)`, production tax rate
@@ -275,19 +140,13 @@
     idx = findindex(d[:va0])
 
     df = d[:va0][:,[idx;:compen]] + d[:va0][:,[idx;:surplus]]
->>>>>>> 10e8175e
     d[:va0] = d[:region] * df
     return d[:va0]
 end
 
-<<<<<<< HEAD
-"""
-`ld0`, labor demand
-=======
 
 """
 `ld0(yr,r,s)`, labor demand
->>>>>>> 10e8175e
 
 ```math
 \\bar{ld}_{yr,r,s} = \\theta_{yr,r,s}^{ls} \\bar{va}_{yr,s,g}
@@ -300,29 +159,9 @@
     return d[:ld0]
 end
 
-<<<<<<< HEAD
-"""
-`kd0`, capital demand
-
-```math
-\\bar{kd}_{yr,r,s} = \\bar{va}_{yr,r,s} - \\bar{ld}_{yr,r,s}
-```
-"""
-_disagg_kd0(d::Dict) = d[:va0] - d[:ld0]
-
-"""
-    _disagg_fdcat!(d::Dict)
-This function aggregates final demand categories into national consumption (`C`),
-government (`G`), and investment (`I`) demand.
-"""
-function _disagg_fdcat!(d::Dict)
-    # !!!! check if this has been edited.
-    x = Map(joinpath("crosswalk","fd.csv"), [:fd], [:fdcat], [:fd], [:fdcat], :inner)
-=======
 
 """
 `kd0(yr,r,s)`, capital demand
->>>>>>> 10e8175e
 
 ```math
 \\bar{kd}_{yr,r,s} = \\bar{va}_{yr,r,s} - \\bar{ld}_{yr,r,s}
@@ -348,20 +187,12 @@
     return d[:fd0]
 end
 
-<<<<<<< HEAD
-"""
-`g0(yr,r,s)`, national government demand
-
-```math
-\\bar{g}_{yr,r,s} = \\alpha_{yr,r,s}^{sgf} \\sum_{G \\in fd} \\tilde{fd}_{yr,s,fd}
-=======
 
 """
 `g0(yr,r,g)`, national government demand
 
 ```math
 \\bar{g}_{yr,r,g} = \\alpha_{yr,r,g}^{sgf} \\sum_{G \\in fd} \\tilde{fd}_{yr,g,fd}
->>>>>>> 10e8175e
 ```
 """
 function _disagg_g0!(d::Dict)
@@ -373,20 +204,12 @@
     return d[:g0]
 end
 
-<<<<<<< HEAD
-"""
-`i0(yr,r,s)`, national investment demand
-
-```math
-\\bar{i}_{yr,r,s} = \\alpha_{yr,r,s}^{gsp} \\sum_{I \\in fd} \\tilde{fd}_{yr,s,fd}
-=======
 
 """
 `i0(yr,r,g)`, national investment demand
 
 ```math
 \\bar{i}_{yr,r,g} = \\alpha_{yr,r,g}^{gsp} \\sum_{I \\in fd} \\tilde{fd}_{yr,g,fd}
->>>>>>> 10e8175e
 ```
 """
 function _disagg_i0!(d::Dict)
@@ -398,20 +221,12 @@
     return d[:i0]
 end
 
-<<<<<<< HEAD
-"""
-`cd0(yr,r,s)`, national final consumption
-
-```math
-\\bar{cd}_{yr,r,s} = \\alpha_{yr,r,s}^{pce} \\sum_{C \\in fd} \\tilde{fd}_{yr,s,fd}
-=======
 
 """
 `cd0(yr,r,g)`, national final consumption
 
 ```math
 \\bar{cd}_{yr,r,g} = \\alpha_{yr,r,g}^{pce} \\sum_{C \\in fd} \\tilde{fd}_{yr,g,fd}
->>>>>>> 10e8175e
 ```
 """
 function _disagg_cd0!(d::Dict)
@@ -423,19 +238,11 @@
     return d[:cd0]
 end
 
-<<<<<<< HEAD
-=======
-
->>>>>>> 10e8175e
 """
 `c0(yr,r)`, total final household consumption
 
 ```math
-<<<<<<< HEAD
-\\bar{c}_{yr,s} = \\sum_{s} \\bar{cd}_{yr,r,s}
-=======
 \\bar{c}_{yr,r} = \\sum_{g} \\bar{cd}_{yr,r,g}
->>>>>>> 10e8175e
 ```
 """
 function _disagg_c0!(d::Dict)
@@ -445,20 +252,12 @@
     return d[:c0]
 end
 
-<<<<<<< HEAD
-"""
-`yh0(yr,r,s)`, household production
-
-```math
-\\bar{yh}_{yr,s} = \\alpha_{yr,r,s} \\tilde{fs}_{yr,s}
-=======
 
 """
 `yh0(yr,r,g)`, household production
 
 ```math
 \\bar{yh}_{yr,r,g} = \\alpha_{yr,r,g} \\tilde{fs}_{yr,g}
->>>>>>> 10e8175e
 ```
 """
 function _disagg_yh0!(d::Dict)
@@ -472,10 +271,6 @@
     return d[:yh0]
 end
 
-<<<<<<< HEAD
-=======
-
->>>>>>> 10e8175e
 """
 `fe0(yr,r)`, total factor supply
 
@@ -489,10 +284,6 @@
     return d[:fe0]
 end
 
-<<<<<<< HEAD
-=======
-
->>>>>>> 10e8175e
 """
 `x0(yr,r,g)`, foreign exports
 
@@ -519,10 +310,6 @@
     return d[:x0]
 end
 
-<<<<<<< HEAD
-=======
-
->>>>>>> 10e8175e
 """
 `s0(yr,r,g)`, total supply
 
@@ -540,10 +327,6 @@
     return d[:s0]
 end
 
-<<<<<<< HEAD
-=======
-
->>>>>>> 10e8175e
 """
 `a0(yr,r,g)`, domestic absorption
 
@@ -574,10 +357,6 @@
     return d[:tm0]
 end
 
-<<<<<<< HEAD
-=======
-
->>>>>>> 10e8175e
 """
 `thetaa(yr,r,g)`, share of regional absorption
 
@@ -591,10 +370,6 @@
     return d[:thetaa]
 end
 
-<<<<<<< HEAD
-=======
-
->>>>>>> 10e8175e
 """
 `m0(yr,r,g)`, foreign Imports
 
@@ -608,10 +383,6 @@
     return d[:m0]
 end
 
-<<<<<<< HEAD
-=======
-
->>>>>>> 10e8175e
 """
 `md0(yr,r,m,g)`, margin demand
 
@@ -625,10 +396,6 @@
     return d[:md0]
 end
 
-<<<<<<< HEAD
-=======
-
->>>>>>> 10e8175e
 """
 `rx0(yr,r,g)`, re-exports
 
@@ -649,24 +416,6 @@
 end
 
 
-<<<<<<< HEAD
-# ******************************************************************************************
-# """
-# ```math
-# \\bar{pta}_{yr,r,g} = \\left(1 - \\bar{ta}_{yr,r,g} \\right) \\bar{a}_{yr,r,g} + \\bar{rx}_{yr,r,g}
-# ```
-# """
-# _disagg_pta0(d::Dict) = dropmissing(((d[:yr,:r,:g] - d[:ta0]) * d[:a0]) + d[:rx0])
-
-# """
-# ```math
-# \\bar{ptm}_{yr,r,g} = \\left(1 + \\bar{tm}_{yr,r,g} \\right) \\bar{m}_{yr,r,g} + \\sum_{m} \\bar{md}_{yr,r,m,g}
-# ```
-# """
-# _disagg_ptm0(d::Dict) = dropmissing(((d[:yr,:r,:g] + d[:tm0]) * d[:m0]) + combine_over(d[:md0], :m))
-
-=======
->>>>>>> 10e8175e
 """
 `dc0`, 
 
@@ -681,10 +430,6 @@
     return d[:dc0]
 end
 
-<<<<<<< HEAD
-=======
-
->>>>>>> 10e8175e
 """
 `pt0`, 
 
@@ -696,12 +441,6 @@
 ```
 """
 function _disagg_pt0!(d::Dict)
-<<<<<<< HEAD
-    # (!!!!) name for this?
-    # df_pta0 = _disagg_pta0(d)
-    # df_ptm0 = _disagg_ptm0(d)
-=======
->>>>>>> 10e8175e
     df_pta0 = dropmissing(((d[:yr,:r,:g] - d[:ta0]) * d[:a0]) + d[:rx0])
     df_ptm0 = dropmissing(((d[:yr,:r,:g] + d[:tm0]) * d[:m0]) + combine_over(d[:md0], :m))
 
@@ -719,10 +458,6 @@
     d[:diff] = edit_with(df, Drop(:value,0.0,"=="))
 end
 
-<<<<<<< HEAD
-"""
-`bopdef0(yr,r)`: Balance of payments (closure parameter)
-=======
 
 """
 Add an adjustment to `rx_{yr,r,g}`, `s_{yr,r,g}`, `x_{yr,r,g}`, and `yh_{yr,r,g}`.
@@ -737,7 +472,6 @@
 
 """
 `bopdef0(yr,r)`, balance of payments (closure parameter)
->>>>>>> 10e8175e
 
 ```math
 \\bar{bop}_{yr,r} = \\sum_{g} \\left( \\bar{m}_{yr,r,g} - \\bar{x}_{yr,r,g} \\right)
@@ -763,10 +497,6 @@
     return set[:gm]
 end
 
-<<<<<<< HEAD
-=======
-
->>>>>>> 10e8175e
 """
 `dd0max(yr,r,g)`, maximum regional demand from local market
 
@@ -774,11 +504,7 @@
 \\hat{dd}_{yr,r,g} = \\min\\left\\{\\bar{pt}_{yr,r,g}, \\bar{dc}_{yr,r,g} \\right\\}
 ```
 """
-<<<<<<< HEAD
-function _disagg_dd0max(d::Dict)
-=======
 function _disagg_dd0max!(d::Dict)
->>>>>>> 10e8175e
     println("  Disaggregating dd0max(yr,r,g), maximum regional demand from local market")
     cols = propertynames(d[:pt0])
     df = indexjoin(d[:pt0], d[:dc0]; valnames = [:pt0,:dc0])
@@ -788,14 +514,9 @@
     return d[:dd0max]
 end
 
-<<<<<<< HEAD
-"`nd0max(yr,r,g)`, naximum regional demand from national market"
-function _disagg_nd0max(d::Dict)
-=======
 
 "`nd0max(yr,r,g)`, maximum regional demand from national market"
 function _disagg_nd0max!(d::Dict)
->>>>>>> 10e8175e
     println("  Disaggregating nd0max(yr,r,g), maximum regional demand from national market")
     cols = propertynames(d[:pt0])
     df = indexjoin(d[:pt0], d[:dc0]; valnames = [:pt0,:dc0])
@@ -805,17 +526,6 @@
     return d[:nd0max]
 end
 
-<<<<<<< HEAD
-"`dd0min(yr,r,g)`, minimum regional demand from local market"
-_disagg_dd0min(d::Dict) = d[:pt0] - _disagg_dd0max(d)
-
-"`nd0min(yr,r,g)`, minimum regional demand from national market"
-_disagg_nd0min(d::Dict) = d[:pt0] - _disagg_nd0max(d)
-
-"""
-`dd0(yr,r,g)`, regional demand from local market
-
-=======
 
 "`dd0min(yr,r,g)`, minimum regional demand from local market"
 _disagg_dd0min(d::Dict) = d[:pt0] - d[:dd0max]
@@ -827,7 +537,6 @@
 """
 `dd0(yr,r,g)`, regional demand from local market
 
->>>>>>> 10e8175e
 ```math
 \\bar{dd}_{yr,r,g} = \\rho_{r,g}^{cfs} \\hat{dd}_{yr,r,g}
 ```
@@ -839,10 +548,6 @@
     return d[:dd0]
 end
 
-<<<<<<< HEAD
-=======
-
->>>>>>> 10e8175e
 """
 `nd0_(yr,r,g)`, regional demand from national market
 
@@ -873,37 +578,15 @@
     return df
 end
 
-<<<<<<< HEAD
-"""
-`totmrgsupply(yr,r,m,g)`, designate total supply of margins
-=======
 
 """
 `ms0tot(yr,r,m,g)`, designate total supply of margins
->>>>>>> 10e8175e
 
 ```math
 \\hat{ms}_{yr,r,m,g} = \\alpha_{yr,r,m}^{md} \\bar{ms}_{yr,g,m}
 ```
 """
 function _disagg_ms0tot!(d::Dict)
-<<<<<<< HEAD
-    cols = [:yr,:r,:m,:g,:value]
-    d[:ms0tot] = _disagg_mrgshr(d) * d[:ms0]
-    return ensurenames!(d[:ms0tot], cols)
-end
-
-"""
-`shrtrd(yr,r,m,g)`, share of margin total by margin type
-
-```math
-\\beta_{yr,r,g,m}^{mar} - \\frac{\\hat{ms}_{yr,r,g,m}}{\\sum_{m}\\hat{ms}_{yr,r,g,m}}
-```
-"""
-function _disagg_shrtrd!(d::Dict)
-    cols = [:yr,:r,:m,:g,:value]
-    df = (:ms0tot in keys(d)) ? d[:ms0tot] : _disagg_ms0tot!(d)
-=======
     d[:ms0tot] = _disagg_mrgshr(d) * d[:ms0]
     return d[:ms0tot]
 end
@@ -920,15 +603,10 @@
     !(:ms0tot in keys(d)) && _disagg_ms0tot!(d)
 
     df = d[:ms0tot]
->>>>>>> 10e8175e
     d[:shrtrd] = dropnan(df / transform_over(df, :m))
     return d[:shrtrd]
 end
 
-<<<<<<< HEAD
-=======
-
->>>>>>> 10e8175e
 """
 `dm0(yr,r,g,m)`, margin supply from the local market
 
@@ -939,17 +617,10 @@
 """
 function _disagg_dm0!(d::Dict)
     println("  Disaggregating dm0(yr,r,g,m), margin supply from the local market")
-<<<<<<< HEAD
-    cols = [:yr,:r,:m,:g,:value]
     !(:ms0tot in keys(d)) && _disagg_ms0tot!(d)
     !(:shrtrd in keys(d)) && _disagg_shrtrd!(d)
 
-=======
-    !(:ms0tot in keys(d)) && _disagg_ms0tot!(d)
-    !(:shrtrd in keys(d)) && _disagg_shrtrd!(d)
-
     cols = propertynames(d[:ms0tot])
->>>>>>> 10e8175e
     dm1 = dropmissing(d[:ms0tot] * d[:rpc])
     dm2 = dropmissing((d[:shrtrd] * d[:dc0]) - d[:dd0])
 
@@ -959,10 +630,6 @@
     return d[:dm0]
 end
 
-<<<<<<< HEAD
-=======
-
->>>>>>> 10e8175e
 """
 `nm0(yr,r,g,m)`, margin demand from the national market
 
@@ -976,10 +643,6 @@
     return d[:nm0]
 end
 
-<<<<<<< HEAD
-=======
-
->>>>>>> 10e8175e
 """
 `xd0(yr,r,g)`, regional supply to local market
 
@@ -993,10 +656,6 @@
     return d[:xd0]
 end
 
-<<<<<<< HEAD
-=======
-
->>>>>>> 10e8175e
 """
 `xn0(yr,r,g)`, regional supply to national market
 
@@ -1010,10 +669,6 @@
     return d[:xn0]
 end
 
-<<<<<<< HEAD
-=======
-
->>>>>>> 10e8175e
 """
 `hhadj(yr,r)`, household adjustment
 
