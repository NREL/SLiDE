"""
    read_file(file::String)
    read_file(path::Array{String,1}, file<:File; kwargs...)
    read_file(path::Array{String,1}, file::XLSXInput)
    read_file(path::String, x::T) where T<:File
    read_from(editor::T) where T<:Edit
This method to reads .csv mapping files required for editing. These files must be stored in
the `data/coremaps` directory. It returns a .csv file.

# Arguments
- `path::Array{String,1}` or `path::String`: Path to file *location*;
    does not include file name.
- `file::String`: Full path to file, including file name.
- `file<:File`: A SLiDE DataType used to store information about a file. Options include:
    - [`SLiDE.CSVInput`](@ref)
    - [`SLiDE.XLSXInput`](@ref)
- `editor<:Edit`: A SLiDE DataType used to store information about an edit to make in a
    DataFrame. Specifically, this function might be called for edit types that include the
    field `file` in reference to 
    - [`SLiDE.Group`](@ref)
    - [`SLiDE.Map`](@ref)

# Keywords
- `shorten::Bool = false` or `shorten::Int`: if an integer length is specified, the
    DataFrame will be shortened to the input value. This is meant to aid troubleshooting
    during development.

# Returns
- `df::DataFrame`: If the input is a csv or xlsx file, this method will return a DataFrame.
- `yml::Dict{Any,Any}`: If the input file is a yaml file, this method will return a
    dictionary. All keys that correspond with SLiDE DataStream DataTypes will be converted
    to (lists of) those types.
"""
function read_file(path::Array{String,1}, file::GAMSInput; shorten = false)
    filepath = joinpath(SLIDE_DIR, path..., file.name)
    xf = readlines(filepath)
<<<<<<< HEAD
    df = gams_to_dataframe(xf; colpropertynames = file.col)
=======
    df = gams_to_dataframe(xf; colnames = file.col)
>>>>>>> 165749d9
    return df
end

function read_file(path::Array{String,1}, file::CSVInput; shorten = false)
    filepath = joinpath(SLIDE_DIR, path..., file.name)
<<<<<<< HEAD
    df = CSV.read(filepath, DataFrame; silencewarnings = true, ignoreemptylines = true, comment = "#",
=======
    df = CSV.read(filepath; silencewarnings = true, ignoreemptylines = true, comment = "#",
>>>>>>> 165749d9
        missingstrings = ["","\xc9","..."])
    NUMTEST = min(10, size(df,1))

    # A column name containing the word "Column" indicates that the input csv file was
    # missing a column header. Multiple (more than 2?) columns with missing header suggests
    # that the first row in the .csv was not the header, but rather, the file began with
    # comments. Here, we find the header and reread .csv into a DataFrame.
    # CSV.read() was used rather than converting the 2-D Array read using  dlmread()
    # because this was faster, and includes the option to ignore missing rows.
<<<<<<< HEAD
    if sum(Int.(occursin.("Column", string.(propertynames(df))))) > 2 || size(df)[2] == 1
=======
    if sum(Int.(occursin.("Column", string.(names(df))))) > 2 || size(df)[2] == 1
>>>>>>> 165749d9
        xf = DelimitedFiles.readdlm(filepath, ',', Any, '\n')
        xf = xf[1:NUMTEST,:]

        HEAD = findmax(sum.(collect(eachrow(Int.(length.(xf) .!= 0)))) .> 1)[2]
<<<<<<< HEAD
        df = CSV.read(filepath, DataFrame, silencewarnings = true, ignoreemptylines = true,
=======
        df = CSV.read(filepath, silencewarnings = true, ignoreemptylines = true,
>>>>>>> 165749d9
            missingstrings = ["","\xc9","..."]; header = HEAD)
    end

    # Remove footer rows. These are identified by rows at the bottom of the sheet that are
    # empty with the exception of the first column.
    if all(ismissing.(values(df[end,2:end])))
        x = sum.([Int.(ismissing.(values(row))) for row in eachrow(df[end-NUMTEST:end,:])])
        FOOT = size(df)[1] - (length(x) - (findmax(x)[2]-1))
        df = df[1:FOOT,:]
    end

    shorten != false && (df = df[1:shorten,:])
    return unique(df)
end

function read_file(path::Array{String,1}, file::XLSXInput; shorten = false)
    filepath = joinpath(SLIDE_DIR, path..., file.name)
    xf = XLSX.readdata(filepath, file.sheet, file.range)
    
    # Delete rows containing only missing values.
    xf = xf[[!all(row) for row in eachrow(ismissing.(xf))],:]
    df = DataFrame(xf[2:end,:], Symbol.(xf[1,:]), makeunique = true)

    shorten != false && (df = df[1:shorten,:])
    return df
end

function read_file(path::String, file::T; shorten = false) where T <: File
    return read_file([path], file; shorten = shorten)
end

# !!!! Is this method too niche?
function read_file(editor::T) where T <: Edit
    # !!!! Should we avoid including specific paths within functions?
    # !!!! Need to throw error if this is called when "file" is not a field.
    # DIR = abspath(joinpath(dirname(Base.find_package("SLiDE")), "..", "data", "coremaps"))
    DIR = joinpath("data", "coremaps")
    df = read_file(joinpath(DIR, editor.file))
    return df
end

<<<<<<< HEAD
function read_file(file::String; colpropertynames = false)
    file = joinpath(SLIDE_DIR, file)

    if occursin(".map", file) | occursin(".set", file)
        return gams_to_dataframe(readlines(file); colpropertynames = colpropertynames)
=======
function read_file(file::String; colnames = false)
    file = joinpath(SLIDE_DIR, file)

    if occursin(".map", file) | occursin(".set", file)
        return gams_to_dataframe(readlines(file); colnames = colnames)
>>>>>>> 165749d9
    end

    if occursin(".yml", file) | occursin(".yaml", file)
        y = YAML.load(open(file))
        # Here, we first list all sub-subtypes of DataStream (DataTypes that are used in
        # editing datasource files). Then, we find where they overlap with keys in the
        # dictionary read from the YAML file.
        TYPES = string.([IU.subtypes.(IU.subtypes(DataStream))...;])
        KEYS = intersect(TYPES, collect(keys(y)))
        [y[k] = load_from(datatype(k), y[k]) for k in KEYS]
        return y

    elseif occursin(".csv", file)
<<<<<<< HEAD
        df = CSV.read(file, DataFrame, silencewarnings = true, ignoreemptylines=true, comment = "#",
=======
        df = CSV.read(file, silencewarnings = true, ignoreemptylines=true, comment = "#",
>>>>>>> 165749d9
            missingstrings = ["","\xc9","..."])
        return df
    end
end

"""
    load_from(::Type{T}, df::DataFrame) where T <: Any
Load a DataFrame `df` into a structure of type T.

!!! note

<<<<<<< HEAD
    This requires that all structure fieldnames are also DataFrame column propertynames.
=======
    This requires that all structure fieldnames are also DataFrame column names.
>>>>>>> 165749d9
    Extra dataframe columns are acceptable, although that information will not be used.

# Arguments
- `::Type{T} where T <: Any`: Any DataType.
- `df::DataFrame`: The DataFrame storing the information to store as a DataType.

# Returns
- `x<:Any`: The DataType specified as an argument.
- `lst::Array{T} where T<:Any`: A list of elements of the DataType specified as an argument
    given a multi-row DataFrame.

# Example

```julia
df = DataFrame(from = ["State"], to = ["region"])
load_from(Rename, df)
```
"""
function load_from(::Type{T}, d::Array{Dict{Any,Any},1}) where T <: Any
    lst = if all(isarray.(T.types))
        ensurearray(load_from(T, convert_type(DataFrame, d)))
    else
        vcat(ensurearray(load_from.(T, d))...)
    end
    return size(lst)[1] == 1 ? lst[1] : lst
end
<<<<<<< HEAD

function load_from(::Type{T}, d::Dict{Any,Any}) where T <: Any
    # Fill the datatype with the values in the dictionary keys, ensuring correct t.
    (fields, types) = (string.(fieldnames(T)), T.types)
    d = _load_path(d)

    # Fill the datatype with the input.
    # if length(unique(isarray.(types))) == 2
    if any(isarray.(types)) && !all(isarray.(types))
        # Restructure data into a list of inputs in the order and type required when
        # creating the datatype. Ensure that all array entries should, in fact, be arrays.
        inps = [_load_as_type(T, d[f], t) for (f,t) in zip(fields, types)]
        inpscorrect = isarray.(inps) .== isarray.(types)

        # If all inputs are of the correct structure, fill the data type.
        if all(inpscorrect)
            lst = [T(inps...)]
        # If some inputs are arrays when they shouldn't be, expand these into a new list of
        # dictionaries to create a list of datatypes, including all array values.
        # First, create a dictionary determining whether the entry needs to be split.
        # Then, split the dictionary into a list of arrays where necessary.
        else
            LEN = length(inps[findmax(.!inpscorrect)[2]])
            splitarray = Dict(fields[ii] => !inpscorrect[ii] for ii in 1:length(inps))
            lst = [Dict{Any,Any}(k => splitarray[k] ? d[k][ii] : d[k] for k in keys(d))
                for ii in 1:LEN]
            lst = ensurearray(load_from(T, lst))
        end
    else
        lst = ensurearray(load_from(T, convert_type(DataFrame, d)))
    end
    return size(lst)[1] == 1 ? lst[1] : lst
end

function load_from(::Type{T}, df::DataFrame) where T <: Any
    (fields, types) = (fieldnames(T), T.types)

    # Print warning if DataFrame is missing required columns.
    missing_fields = setdiff(fields, propertynames(df))
    if length(missing_fields) > 0
        @warn(string("DataFrame columns missing required fields to fill DataType ", Rename),
            missing_fields)
    end

=======

function load_from(::Type{T}, d::Dict{Any,Any}) where T <: Any
    # Fill the datatype with the values in the dictionary keys, ensuring correct t.
    (fields, types) = (string.(fieldnames(T)), T.types)
    d = _load_path(d)

    # Fill the datatype with the input.
    # if length(unique(isarray.(types))) == 2
    if any(isarray.(types)) && !all(isarray.(types))
        # Restructure data into a list of inputs in the order and type required when
        # creating the datatype. Ensure that all array entries should, in fact, be arrays.
        inps = [_load_as_type(T, d[f], t) for (f,t) in zip(fields, types)]
        inpscorrect = isarray.(inps) .== isarray.(types)

        # If all inputs are of the correct structure, fill the data type.
        if all(inpscorrect)
            lst = [T(inps...)]
        # If some inputs are arrays when they shouldn't be, expand these into a new list of
        # dictionaries to create a list of datatypes, including all array values.
        # First, create a dictionary determining whether the entry needs to be split.
        # Then, split the dictionary into a list of arrays where necessary.
        else
            LEN = length(inps[findmax(.!inpscorrect)[2]])
            splitarray = Dict(fields[ii] => !inpscorrect[ii] for ii in 1:length(inps))
            lst = [Dict{Any,Any}(k => splitarray[k] ? d[k][ii] : d[k] for k in keys(d))
                for ii in 1:LEN]
            lst = ensurearray(load_from(T, lst))
        end
    else
        lst = ensurearray(load_from(T, convert_type(DataFrame, d)))
    end
    return size(lst)[1] == 1 ? lst[1] : lst
end

function load_from(::Type{T}, df::DataFrame) where T <: Any
    (fields, types) = (fieldnames(T), T.types)

    # Print warning if DataFrame is missing required columns.
    missing_fields = setdiff(fields, names(df))
    if length(missing_fields) > 0
        @warn(string("DataFrame columns missing required fields to fill DataType ", Rename),
            missing_fields)
    end

>>>>>>> 165749d9
    # If one of the struct fields is an ARRAY, we here assume that it is the length of the
    # entire DataFrame, and all other fields are duplicates.
    if any(isarray.(T.types))
        inps = [_load_as_type(T, df[:, f], t) for (f,t) in zip(fields, types)]
        lst = [T(inps...)]
    # If each row in the input df fills one and only one struct,
    # create a list of structures from each DataFrame row.
<<<<<<< HEAD
    else
        lst = [T((_load_as_type(T, row[f], t) for (f,t) in zip(fields, types))...)
            for row in eachrow(df)]
    end
    return size(lst)[1] == 1 ? lst[1] : lst
end

"""
    _load_path(d::Dict)
Edits directories containing a list of directories ending in a file name as one path.
"""
function _load_path(d::Dict)
    FILES = [".csv", ".xlsx", ".txt", ".map", ".set"]
    for (k, lst) in d
        if typeof(lst) .== Array{String,1}
            ii_file = [any(occursin.(FILES, x)) for x in lst]
            (ii_file[end] && .!any(ii_file[1:end-1])) && (d[k] = joinpath(lst...))
        end
    end
    return d
end

"""
    _load_as_type(::Type{Any}, entry, type::DataType)
Converts an entry to the required DataType
"""
function _load_as_type(entry, type::DataType)
    entry = ensurearray(convert_type.(type, entry))
    (!isarray(type) && length(entry) == 1) && (entry = entry[1])
    return entry
end

_load_as_type(::Type{T}, entry, type::DataType) where T<:Any = _load_as_type(entry, type)
_load_as_type(::Type{Drop},    entry, type::Type{Any})    = _load_as_type(_load_case(entry), type)
_load_as_type(::Type{Rename},  entry, type::Type{Symbol}) = _load_as_type(_load_case(entry), type)
_load_as_type(::Type{Replace}, entry, type::Type{Any})    = _load_as_type(_load_case(entry), type)
_load_as_type(::Type{Operate}, entry, type::Type{Symbol}) = _load_as_type(_load_axis(entry), type)


"""
    _load_case(entry::AbstractString)
Standardizes string identifiers that indicate a case change (upper-to-lower or vice-versa)
for easier editing.
"""
function _load_case(entry::AbstractString)
    test = lowercase(entry)
    
    occursin("lower", test) && (entry = "lower")
    occursin("upper", test) && (entry = "uppercasefirst" == test ? "uppercasefirst" : "upper")
    occursin("titlecase", test) && (entry = "titlecase")

    "all" == test    && (entry = "all")
    "unique" == test && (entry = "unique")
    return entry
end

_load_case(entry::Any) = entry

"""
    _load_axis(entry::Any)
"""
function _load_axis(entry::AbstractString)
    entry = convert_type(String, entry)
    ("1" == entry || occursin("row", lowercase(entry))) && (entry = "row")
    ("2" == entry || occursin("col", lowercase(entry))) && (entry = "col")
    return entry
end

_load_axis(entry::Any) = _load_axis(convert_type.(String, entry))

"""
    write_yaml(path, file::XLSXInput)
This function reads an XLSX file and writes a new yaml file containing the information in
each spreadsheet column. Sheet propertynames in the XLSX file correspond to the directory where new
files will be printed (`path/file.sheet/`). Yaml files will be named after the text in the
column's first row.

# Arguments
- `path::String` or `path::Array{String,1}`: XLSX file location. New yaml files will be
    printed here, as well.
- `file::XLSXInput` or `files::Array{XLSXInput,1}`: XLSX file information (file name, sheet name, sheet range) or list of multiple sheets.

# Returns
- `filenames::Array{String,1}`: List of yaml files

"""
function write_yaml(path, file::XLSXInput)
    println("\nGENERATE YAML FILES FROM ", file.name)

    # List all key words in the yaml file and use to add (purely aesthetic) spacing.
    KEYS = string.([IU.subtypes.(IU.subtypes(DataStream))...; "PathIn"], ":")
    
    # Read the XLSX file, identify relevant (not "missing"), and generate list of resultant
    # yaml file propertynames.
    println("  Reading ", file.name)
    df_all = read_file(path, file)
    df_all = df_all[:, .!occursin.(:missing, propertynames(df_all))]

    # Make sure the path exists and save the propertynames of yaml propertynames to generaate.
    path = joinpath(SLIDE_DIR, path, file.sheet)
    !isdir(path) && mkpath(path)
    filenames = joinpath.(path, string.(propertynames(df_all), ".yml"))

    # Iterate through columns. For each column, create a new yaml file and fill it with
    # the column text. Mark the yaml file as "Autogenerated" and ensure one space only
    # between each input file element that corresponds with a SLiDE Datastream subtype.
    for COL in 1:size(df_all,2)
        println("  Generating ", filenames[COL])
        
        # Remove all lines that do not contain text.
        lines = dropmissing(df_all, COL)[:,COL]
        lines = lines[match.(r"\S.*", lines) .!= nothing]

        open(filenames[COL], "w") do f
            println(f, string("# Autogenerated from ", file.name))
            for line in lines
                any(occursin.(KEYS, line)) && (println(f, ""))
                println(f, line)
            end
        end
    end
    return filenames
end

write_yaml(path::Array{String,1}, file::XLSXInput) = write_yaml(joinpath(path...), file)
write_yaml(path, files::Array{XLSXInput,1}) = vcat([write_yaml(path, f) for f in files]...)

"""
    run_yaml(filename::String)
    run_yaml(filenames::Array{String,1})
This file runs (a) yaml file(s) if it includes the line `Editable: true`. If given a list of
input files, the function will print a list of yaml files that were not marked as editable.
A file might not be "editable" if SLiDE functionality cannot make all of the specified edits.

# Arguments
- `filename::String` or `filenames::Array{String,1}`: yaml file name (or list of propertynames) to run

# Return
- `filename::String` or `filenames::Array{String,1}`: yaml file name (or list of propertynames) that
    was/were not ran by the function because they were annotated with `Editable: false`
"""
function run_yaml(filename::String)

    println("\n", filename)
    println("  Reading yaml file...")

    y = read_file(filename)

    if haskey(y, "Editable") && y["Editable"]
        # Iteratively make all edits and update output data file in accordance with
        # operations defined in the input YAML file.
        println("  Parsing and standardizing...")
        df = unique(edit_with(y))

        # Create the path where the output file will go if it doesn't already exist.
        path = joinpath(SLIDE_DIR, ensurearray(y["PathOut"])[1:end-1]...)
        !isdir(path) && mkpath(path)
        
        println("  Writing to ", joinpath(ensurearray(y["PathOut"])...))
        CSV.write(joinpath(SLIDE_DIR, ensurearray(y["PathOut"])...), df)
        return nothing
    else
        println("  Skipping... (not editable)")
        return filename
    end
end

function run_yaml(filenames::Array{String,1})
    println("\nSTANDARDIZE DATA FILES:")
    filenames = [run_yaml(f) for f in filenames]
    filenames = filenames[filenames .!== nothing]
    if length(filenames) > 0
        @warn(string("run_yaml() generated no output for:", string.("\n  ", filenames)...,
            "\nAdd \"Editable: true\" to yaml file to run automatically."))
    end
    return filenames
end

"""
    gams_to_dataframe(xf::Array{String,1}; colpropertynames = false)
This function converts a GAMS map or set to a DataFrame, expanding sets into multiple rows.

# Arguments
- `xf::Array{String,1}`: A list of rows of text from a .map or a .set input file.

# Keywords
- `colpropertynames = false`: A user has the option to specify the column propertynames of the output
    DataFrame. If none are specified, a default of `[missing, missing_1, ...]` will be used,
    consistent with the default column headers for `CSV.read()` if column propertynames are missing.

# Returns
- `df::DataFrame`: A dataframe representation of the GAMS map or set.
"""
function gams_to_dataframe(xf::Array{String,1}; colpropertynames = false)
    # Convert the input array into a DataFrame and use SLiDE editing capabilities to split
    # each rows into columns, based on the syntax.
    df = DataFrame(missing = xf)
    df = edit_with(df, Match(Regex("^(?<missing>\\S+)\\.(?<missing_1>[\\S^,]*)\\s*\"*(?<missing_2>[^\"]*),?"),
        :missing, [:missing, :missing_1, :missing_2]))
    ROWS, COLS = size(df)
    
    # Does the DataFrame row contain a set (indicated by parentheses)?
    df_set = match.(r"^\((.*)\)", df)
    df_isset = df_set .!== nothing

    # If so, expand into multiple rows by converting the row into a dictionary -- with
    # column propertynames as keys and the set divided into a list -- and back into a DataFrame.
    df = [[DataFrame(Dict(k => df_isset[ii,k] ? string.(split(df_set[ii,k][1], ",")) : df[ii,k]
        for k in propertynames(df))) for ii in 1:ROWS]...;]
    
    # If the user specified column propertynames, apply those here and
    # return a DataFrame sorted based on the mapping values.
    colpropertynames != false && (df = edit_with(df, Rename.(propertynames(df), colpropertynames)))
    return COLS > 1 ? sort(df, reverse(propertynames(df)[1:2])) : sort(df)
=======
    else
        lst = [T((_load_as_type(T, row[f], t) for (f,t) in zip(fields, types))...)
            for row in eachrow(df)]
    end
    return size(lst)[1] == 1 ? lst[1] : lst
end

"""
    _load_path(d::Dict)
Edits directories containing a list of directories ending in a file name as one path.
"""
function _load_path(d::Dict)
    FILES = [".csv", ".xlsx", ".txt", ".map", ".set"]
    for (k, lst) in d
        if typeof(lst) .== Array{String,1}
            ii_file = [any(occursin.(FILES, x)) for x in lst]
            (ii_file[end] && .!any(ii_file[1:end-1])) && (d[k] = joinpath(lst...))
        end
    end
    return d
end

"""
    _load_as_type(::Type{Any}, entry, type::DataType)
Converts an entry to the required DataType
"""
function _load_as_type(entry, type::DataType)
    entry = ensurearray(convert_type.(type, entry))
    (!isarray(type) && length(entry) == 1) && (entry = entry[1])
    return entry
end

_load_as_type(::Type{T}, entry, type::DataType) where T<:Any = _load_as_type(entry, type)
_load_as_type(::Type{Drop},    entry, type::Type{Any})    = _load_as_type(_load_case(entry), type)
_load_as_type(::Type{Rename},  entry, type::Type{Symbol}) = _load_as_type(_load_case(entry), type)
_load_as_type(::Type{Replace}, entry, type::Type{Any})    = _load_as_type(_load_case(entry), type)
_load_as_type(::Type{Operate}, entry, type::Type{Symbol}) = _load_as_type(_load_axis(entry), type)


"""
    _load_case(entry::AbstractString)
Standardizes string identifiers that indicate a case change (upper-to-lower or vice-versa)
for easier editing.
"""
function _load_case(entry::AbstractString)
    test = lowercase(entry)
    
    occursin("lower", test) && (entry = "lower")
    occursin("upper", test) && (entry = "uppercasefirst" == test ? "uppercasefirst" : "upper")
    occursin("titlecase", test) && (entry = "titlecase")

    "all" == test    && (entry = "all")
    "unique" == test && (entry = "unique")
    return entry
end

_load_case(entry::Any) = entry

"""
    _load_axis(entry::Any)
"""
function _load_axis(entry::AbstractString)
    entry = convert_type(String, entry)
    ("1" == entry || occursin("row", lowercase(entry))) && (entry = "row")
    ("2" == entry || occursin("col", lowercase(entry))) && (entry = "col")
    return entry
end

_load_axis(entry::Any) = _load_axis(convert_type.(String, entry))

"""
    write_yaml(path, file::XLSXInput)
This function reads an XLSX file and writes a new yaml file containing the information in
each spreadsheet column. Sheet names in the XLSX file correspond to the directory where new
files will be printed (`path/file.sheet/`). Yaml files will be named after the text in the
column's first row.

# Arguments
- `path::String` or `path::Array{String,1}`: XLSX file location. New yaml files will be
    printed here, as well.
- `file::XLSXInput` or `files::Array{XLSXInput,1}`: XLSX file information (file name, sheet name, sheet range) or list of multiple sheets.

# Returns
- `filenames::Array{String,1}`: List of yaml files

"""
function write_yaml(path, file::XLSXInput)
    # List all key words in the yaml file and use to add (purely aesthetic) spacing.
    KEYS = string.([IU.subtypes.(IU.subtypes(DataStream))...; "PathIn"], ":")
    
    # Read the XLSX file, identify relevant (not "missing"), and generate list of resultant
    # yaml file names.
    df_all = read_file(path, file)
    df_all = df_all[:, .!occursin.(:missing, names(df_all))]

    # Make sure the path exists and save the names of yaml names to generaate.
    path = joinpath(SLIDE_DIR, path, file.sheet)
    !isdir(path) && mkpath(path)
    filenames = joinpath.(path, string.(names(df_all), ".yml"))

    # Iterate through columns. For each column, create a new yaml file and fill it with
    # the column text. Mark the yaml file as "Autogenerated" and ensure one space only
    # between each input file element that corresponds with a SLiDE Datastream subtype.
    for COL in 1:size(df_all,2)
        println("Generating ", filenames[COL])
        
        # Remove all lines that do not contain text.
        lines = dropmissing(df_all, COL)[:,COL]
        lines = lines[match.(r"\S.*", lines) .!= nothing]

        open(filenames[COL], "w") do f
            println(f, string("# Autogenerated from ", file.name))
            for line in lines
                any(occursin.(KEYS, line)) && (println(f, ""))
                println(f, line)
            end
        end
    end
    return filenames
end

write_yaml(path::Array{String,1}, file::XLSXInput) = write_yaml(joinpath(path...), file)
write_yaml(path, files::Array{XLSXInput,1}) = vcat([write_yaml(path, f) for f in files]...)

"""
    run_yaml(filename::String)
    run_yaml(filenames::Array{String,1})
This file runs (a) yaml file(s) if it includes the line `Editable: true`. If given a list of
input files, the function will print a list of yaml files that were not marked as editable.
A file might not be "editable" if SLiDE functionality cannot make all of the specified edits.

# Arguments
- `filename::String` or `filenames::Array{String,1}`: yaml file name (or list of names) to run

# Return
- `filename::String` or `filenames::Array{String,1}`: yaml file name (or list of names) that
    was/were not ran by the function because they were annotated with `Editable: false`
"""
function run_yaml(filename::String)
    println(string("Reading ", filename))
    y = read_file(filename)
    if haskey(y, "Editable") && y["Editable"]
        println(string("Standardizing ", filename))
        df = unique(edit_with(y))

        # Create the path where the output file will go if it doesn't already exist.
        path = joinpath(SLIDE_DIR, ensurearray(y["PathOut"])[1:end-1]...)
        !isdir(path) && mkpath(path)
        
        CSV.write(joinpath(SLIDE_DIR, ensurearray(y["PathOut"])...), df)
        return nothing
    else
        return filename
    end
end

function run_yaml(filenames::Array{String,1})
    filenames = [run_yaml(f) for f in filenames]
    filenames = filenames[filenames .!== nothing]
    if length(filenames) > 0
        @warn(string("run_yaml() generated no output for:", string.("\n  ", filenames)...,
            "\nAdd \"Editable: true\" to yaml file to run automatically."))
    end
    return filenames
end

"""
    gams_to_dataframe(xf::Array{String,1}; colnames = false)
This function converts a GAMS map or set to a DataFrame, expanding sets into multiple rows.

# Arguments
- `xf::Array{String,1}`: A list of rows of text from a .map or a .set input file.

# Keywords
- `colnames = false`: A user has the option to specify the column names of the output
    DataFrame. If none are specified, a default of `[missing, missing_1, ...]` will be used,
    consistent with the default column headers for `CSV.read()` if column names are missing.

# Returns
- `df::DataFrame`: A dataframe representation of the GAMS map or set.
"""
function gams_to_dataframe(xf::Array{String,1}; colnames = false)
    # Convert the input array into a DataFrame and use SLiDE editing capabilities to split
    # each rows into columns, based on the syntax.
    df = DataFrame(missing = xf)
    df = edit_with(df, Match(Regex("^(?<missing>\\S+)\\.(?<missing_1>[\\S^,]*)\\s*\"*(?<missing_2>[^\"]*),?"),
        :missing, [:missing, :missing_1, :missing_2]))
    ROWS, COLS = size(df)

    # Does the DataFrame row contain a set (indicated by parentheses)?
    df_set = match.(r"^\((.*)\)", df)
    df_isset = df_set .!== nothing

    # If so, expand into multiple rows by converting the row into a dictionary -- with
    # column names as keys and the set divided into a list -- and back into a DataFrame.
    df = [[DataFrame(Dict(k => df_isset[ii,k] ? string.(split(df_set[ii,k][1], ",")) : df[ii,k]
        for k in names(df))) for ii in 1:ROWS]...;]
    
    # If the user specified column names, apply those here and
    # return a DataFrame sorted based on the mapping values.
    colnames != false && (df = edit_with(df, Rename.(names(df), colnames)))
    return COLS > 1 ? sort(df, reverse(names(df)[1:2])) : sort(df)
>>>>>>> 165749d9
end<|MERGE_RESOLUTION|>--- conflicted
+++ resolved
@@ -34,22 +34,13 @@
 function read_file(path::Array{String,1}, file::GAMSInput; shorten = false)
     filepath = joinpath(SLIDE_DIR, path..., file.name)
     xf = readlines(filepath)
-<<<<<<< HEAD
-    df = gams_to_dataframe(xf; colpropertynames = file.col)
-=======
     df = gams_to_dataframe(xf; colnames = file.col)
->>>>>>> 165749d9
     return df
 end
 
 function read_file(path::Array{String,1}, file::CSVInput; shorten = false)
     filepath = joinpath(SLIDE_DIR, path..., file.name)
-<<<<<<< HEAD
-    df = CSV.read(filepath, DataFrame; silencewarnings = true, ignoreemptylines = true, comment = "#",
-=======
-    df = CSV.read(filepath; silencewarnings = true, ignoreemptylines = true, comment = "#",
->>>>>>> 165749d9
-        missingstrings = ["","\xc9","..."])
+    df = CSV.read(filepath, DataFrame; silencewarnings = true, ignoreemptylines = true, comment = "#", missingstrings = ["","\xc9","..."])
     NUMTEST = min(10, size(df,1))
 
     # A column name containing the word "Column" indicates that the input csv file was
@@ -58,20 +49,12 @@
     # comments. Here, we find the header and reread .csv into a DataFrame.
     # CSV.read() was used rather than converting the 2-D Array read using  dlmread()
     # because this was faster, and includes the option to ignore missing rows.
-<<<<<<< HEAD
     if sum(Int.(occursin.("Column", string.(propertynames(df))))) > 2 || size(df)[2] == 1
-=======
-    if sum(Int.(occursin.("Column", string.(names(df))))) > 2 || size(df)[2] == 1
->>>>>>> 165749d9
         xf = DelimitedFiles.readdlm(filepath, ',', Any, '\n')
         xf = xf[1:NUMTEST,:]
 
         HEAD = findmax(sum.(collect(eachrow(Int.(length.(xf) .!= 0)))) .> 1)[2]
-<<<<<<< HEAD
         df = CSV.read(filepath, DataFrame, silencewarnings = true, ignoreemptylines = true,
-=======
-        df = CSV.read(filepath, silencewarnings = true, ignoreemptylines = true,
->>>>>>> 165749d9
             missingstrings = ["","\xc9","..."]; header = HEAD)
     end
 
@@ -113,19 +96,11 @@
     return df
 end
 
-<<<<<<< HEAD
-function read_file(file::String; colpropertynames = false)
-    file = joinpath(SLIDE_DIR, file)
-
-    if occursin(".map", file) | occursin(".set", file)
-        return gams_to_dataframe(readlines(file); colpropertynames = colpropertynames)
-=======
 function read_file(file::String; colnames = false)
     file = joinpath(SLIDE_DIR, file)
 
     if occursin(".map", file) | occursin(".set", file)
         return gams_to_dataframe(readlines(file); colnames = colnames)
->>>>>>> 165749d9
     end
 
     if occursin(".yml", file) | occursin(".yaml", file)
@@ -139,11 +114,7 @@
         return y
 
     elseif occursin(".csv", file)
-<<<<<<< HEAD
         df = CSV.read(file, DataFrame, silencewarnings = true, ignoreemptylines=true, comment = "#",
-=======
-        df = CSV.read(file, silencewarnings = true, ignoreemptylines=true, comment = "#",
->>>>>>> 165749d9
             missingstrings = ["","\xc9","..."])
         return df
     end
@@ -155,11 +126,7 @@
 
 !!! note
 
-<<<<<<< HEAD
-    This requires that all structure fieldnames are also DataFrame column propertynames.
-=======
     This requires that all structure fieldnames are also DataFrame column names.
->>>>>>> 165749d9
     Extra dataframe columns are acceptable, although that information will not be used.
 
 # Arguments
@@ -186,7 +153,6 @@
     end
     return size(lst)[1] == 1 ? lst[1] : lst
 end
-<<<<<<< HEAD
 
 function load_from(::Type{T}, d::Dict{Any,Any}) where T <: Any
     # Fill the datatype with the values in the dictionary keys, ensuring correct t.
@@ -231,52 +197,6 @@
             missing_fields)
     end
 
-=======
-
-function load_from(::Type{T}, d::Dict{Any,Any}) where T <: Any
-    # Fill the datatype with the values in the dictionary keys, ensuring correct t.
-    (fields, types) = (string.(fieldnames(T)), T.types)
-    d = _load_path(d)
-
-    # Fill the datatype with the input.
-    # if length(unique(isarray.(types))) == 2
-    if any(isarray.(types)) && !all(isarray.(types))
-        # Restructure data into a list of inputs in the order and type required when
-        # creating the datatype. Ensure that all array entries should, in fact, be arrays.
-        inps = [_load_as_type(T, d[f], t) for (f,t) in zip(fields, types)]
-        inpscorrect = isarray.(inps) .== isarray.(types)
-
-        # If all inputs are of the correct structure, fill the data type.
-        if all(inpscorrect)
-            lst = [T(inps...)]
-        # If some inputs are arrays when they shouldn't be, expand these into a new list of
-        # dictionaries to create a list of datatypes, including all array values.
-        # First, create a dictionary determining whether the entry needs to be split.
-        # Then, split the dictionary into a list of arrays where necessary.
-        else
-            LEN = length(inps[findmax(.!inpscorrect)[2]])
-            splitarray = Dict(fields[ii] => !inpscorrect[ii] for ii in 1:length(inps))
-            lst = [Dict{Any,Any}(k => splitarray[k] ? d[k][ii] : d[k] for k in keys(d))
-                for ii in 1:LEN]
-            lst = ensurearray(load_from(T, lst))
-        end
-    else
-        lst = ensurearray(load_from(T, convert_type(DataFrame, d)))
-    end
-    return size(lst)[1] == 1 ? lst[1] : lst
-end
-
-function load_from(::Type{T}, df::DataFrame) where T <: Any
-    (fields, types) = (fieldnames(T), T.types)
-
-    # Print warning if DataFrame is missing required columns.
-    missing_fields = setdiff(fields, names(df))
-    if length(missing_fields) > 0
-        @warn(string("DataFrame columns missing required fields to fill DataType ", Rename),
-            missing_fields)
-    end
-
->>>>>>> 165749d9
     # If one of the struct fields is an ARRAY, we here assume that it is the length of the
     # entire DataFrame, and all other fields are duplicates.
     if any(isarray.(T.types))
@@ -284,7 +204,6 @@
         lst = [T(inps...)]
     # If each row in the input df fills one and only one struct,
     # create a list of structures from each DataFrame row.
-<<<<<<< HEAD
     else
         lst = [T((_load_as_type(T, row[f], t) for (f,t) in zip(fields, types))...)
             for row in eachrow(df)]
@@ -499,208 +418,4 @@
     # return a DataFrame sorted based on the mapping values.
     colpropertynames != false && (df = edit_with(df, Rename.(propertynames(df), colpropertynames)))
     return COLS > 1 ? sort(df, reverse(propertynames(df)[1:2])) : sort(df)
-=======
-    else
-        lst = [T((_load_as_type(T, row[f], t) for (f,t) in zip(fields, types))...)
-            for row in eachrow(df)]
-    end
-    return size(lst)[1] == 1 ? lst[1] : lst
-end
-
-"""
-    _load_path(d::Dict)
-Edits directories containing a list of directories ending in a file name as one path.
-"""
-function _load_path(d::Dict)
-    FILES = [".csv", ".xlsx", ".txt", ".map", ".set"]
-    for (k, lst) in d
-        if typeof(lst) .== Array{String,1}
-            ii_file = [any(occursin.(FILES, x)) for x in lst]
-            (ii_file[end] && .!any(ii_file[1:end-1])) && (d[k] = joinpath(lst...))
-        end
-    end
-    return d
-end
-
-"""
-    _load_as_type(::Type{Any}, entry, type::DataType)
-Converts an entry to the required DataType
-"""
-function _load_as_type(entry, type::DataType)
-    entry = ensurearray(convert_type.(type, entry))
-    (!isarray(type) && length(entry) == 1) && (entry = entry[1])
-    return entry
-end
-
-_load_as_type(::Type{T}, entry, type::DataType) where T<:Any = _load_as_type(entry, type)
-_load_as_type(::Type{Drop},    entry, type::Type{Any})    = _load_as_type(_load_case(entry), type)
-_load_as_type(::Type{Rename},  entry, type::Type{Symbol}) = _load_as_type(_load_case(entry), type)
-_load_as_type(::Type{Replace}, entry, type::Type{Any})    = _load_as_type(_load_case(entry), type)
-_load_as_type(::Type{Operate}, entry, type::Type{Symbol}) = _load_as_type(_load_axis(entry), type)
-
-
-"""
-    _load_case(entry::AbstractString)
-Standardizes string identifiers that indicate a case change (upper-to-lower or vice-versa)
-for easier editing.
-"""
-function _load_case(entry::AbstractString)
-    test = lowercase(entry)
-    
-    occursin("lower", test) && (entry = "lower")
-    occursin("upper", test) && (entry = "uppercasefirst" == test ? "uppercasefirst" : "upper")
-    occursin("titlecase", test) && (entry = "titlecase")
-
-    "all" == test    && (entry = "all")
-    "unique" == test && (entry = "unique")
-    return entry
-end
-
-_load_case(entry::Any) = entry
-
-"""
-    _load_axis(entry::Any)
-"""
-function _load_axis(entry::AbstractString)
-    entry = convert_type(String, entry)
-    ("1" == entry || occursin("row", lowercase(entry))) && (entry = "row")
-    ("2" == entry || occursin("col", lowercase(entry))) && (entry = "col")
-    return entry
-end
-
-_load_axis(entry::Any) = _load_axis(convert_type.(String, entry))
-
-"""
-    write_yaml(path, file::XLSXInput)
-This function reads an XLSX file and writes a new yaml file containing the information in
-each spreadsheet column. Sheet names in the XLSX file correspond to the directory where new
-files will be printed (`path/file.sheet/`). Yaml files will be named after the text in the
-column's first row.
-
-# Arguments
-- `path::String` or `path::Array{String,1}`: XLSX file location. New yaml files will be
-    printed here, as well.
-- `file::XLSXInput` or `files::Array{XLSXInput,1}`: XLSX file information (file name, sheet name, sheet range) or list of multiple sheets.
-
-# Returns
-- `filenames::Array{String,1}`: List of yaml files
-
-"""
-function write_yaml(path, file::XLSXInput)
-    # List all key words in the yaml file and use to add (purely aesthetic) spacing.
-    KEYS = string.([IU.subtypes.(IU.subtypes(DataStream))...; "PathIn"], ":")
-    
-    # Read the XLSX file, identify relevant (not "missing"), and generate list of resultant
-    # yaml file names.
-    df_all = read_file(path, file)
-    df_all = df_all[:, .!occursin.(:missing, names(df_all))]
-
-    # Make sure the path exists and save the names of yaml names to generaate.
-    path = joinpath(SLIDE_DIR, path, file.sheet)
-    !isdir(path) && mkpath(path)
-    filenames = joinpath.(path, string.(names(df_all), ".yml"))
-
-    # Iterate through columns. For each column, create a new yaml file and fill it with
-    # the column text. Mark the yaml file as "Autogenerated" and ensure one space only
-    # between each input file element that corresponds with a SLiDE Datastream subtype.
-    for COL in 1:size(df_all,2)
-        println("Generating ", filenames[COL])
-        
-        # Remove all lines that do not contain text.
-        lines = dropmissing(df_all, COL)[:,COL]
-        lines = lines[match.(r"\S.*", lines) .!= nothing]
-
-        open(filenames[COL], "w") do f
-            println(f, string("# Autogenerated from ", file.name))
-            for line in lines
-                any(occursin.(KEYS, line)) && (println(f, ""))
-                println(f, line)
-            end
-        end
-    end
-    return filenames
-end
-
-write_yaml(path::Array{String,1}, file::XLSXInput) = write_yaml(joinpath(path...), file)
-write_yaml(path, files::Array{XLSXInput,1}) = vcat([write_yaml(path, f) for f in files]...)
-
-"""
-    run_yaml(filename::String)
-    run_yaml(filenames::Array{String,1})
-This file runs (a) yaml file(s) if it includes the line `Editable: true`. If given a list of
-input files, the function will print a list of yaml files that were not marked as editable.
-A file might not be "editable" if SLiDE functionality cannot make all of the specified edits.
-
-# Arguments
-- `filename::String` or `filenames::Array{String,1}`: yaml file name (or list of names) to run
-
-# Return
-- `filename::String` or `filenames::Array{String,1}`: yaml file name (or list of names) that
-    was/were not ran by the function because they were annotated with `Editable: false`
-"""
-function run_yaml(filename::String)
-    println(string("Reading ", filename))
-    y = read_file(filename)
-    if haskey(y, "Editable") && y["Editable"]
-        println(string("Standardizing ", filename))
-        df = unique(edit_with(y))
-
-        # Create the path where the output file will go if it doesn't already exist.
-        path = joinpath(SLIDE_DIR, ensurearray(y["PathOut"])[1:end-1]...)
-        !isdir(path) && mkpath(path)
-        
-        CSV.write(joinpath(SLIDE_DIR, ensurearray(y["PathOut"])...), df)
-        return nothing
-    else
-        return filename
-    end
-end
-
-function run_yaml(filenames::Array{String,1})
-    filenames = [run_yaml(f) for f in filenames]
-    filenames = filenames[filenames .!== nothing]
-    if length(filenames) > 0
-        @warn(string("run_yaml() generated no output for:", string.("\n  ", filenames)...,
-            "\nAdd \"Editable: true\" to yaml file to run automatically."))
-    end
-    return filenames
-end
-
-"""
-    gams_to_dataframe(xf::Array{String,1}; colnames = false)
-This function converts a GAMS map or set to a DataFrame, expanding sets into multiple rows.
-
-# Arguments
-- `xf::Array{String,1}`: A list of rows of text from a .map or a .set input file.
-
-# Keywords
-- `colnames = false`: A user has the option to specify the column names of the output
-    DataFrame. If none are specified, a default of `[missing, missing_1, ...]` will be used,
-    consistent with the default column headers for `CSV.read()` if column names are missing.
-
-# Returns
-- `df::DataFrame`: A dataframe representation of the GAMS map or set.
-"""
-function gams_to_dataframe(xf::Array{String,1}; colnames = false)
-    # Convert the input array into a DataFrame and use SLiDE editing capabilities to split
-    # each rows into columns, based on the syntax.
-    df = DataFrame(missing = xf)
-    df = edit_with(df, Match(Regex("^(?<missing>\\S+)\\.(?<missing_1>[\\S^,]*)\\s*\"*(?<missing_2>[^\"]*),?"),
-        :missing, [:missing, :missing_1, :missing_2]))
-    ROWS, COLS = size(df)
-
-    # Does the DataFrame row contain a set (indicated by parentheses)?
-    df_set = match.(r"^\((.*)\)", df)
-    df_isset = df_set .!== nothing
-
-    # If so, expand into multiple rows by converting the row into a dictionary -- with
-    # column names as keys and the set divided into a list -- and back into a DataFrame.
-    df = [[DataFrame(Dict(k => df_isset[ii,k] ? string.(split(df_set[ii,k][1], ",")) : df[ii,k]
-        for k in names(df))) for ii in 1:ROWS]...;]
-    
-    # If the user specified column names, apply those here and
-    # return a DataFrame sorted based on the mapping values.
-    colnames != false && (df = edit_with(df, Rename.(names(df), colnames)))
-    return COLS > 1 ? sort(df, reverse(names(df)[1:2])) : sort(df)
->>>>>>> 165749d9
 end