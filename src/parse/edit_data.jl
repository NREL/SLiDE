--- conflicted
+++ resolved
@@ -8,11 +8,7 @@
 This function edits the input DataFrame `df` and returns the resultant DataFrame.
 
 # Arguments
-<<<<<<< HEAD
 - `df::DataFrame` on which to perform the edit.
-=======
-- `df::DataFrame`: The DataFrame on which to perform the edit.
->>>>>>> 165749d9
 - `editor::T where T<:Edit`: DataType containing information about which edit to perform.
     The following edit options are available and detailed below. If given a dictionary of
     edits, they will be made in this order:
@@ -26,11 +22,7 @@
     - [`SLiDE.Melt`](@ref): Normalize the dataframe by 'melting' columns into rows, 
         lengthening the dataframe by duplicating values in the column `on` into new rows and
         defining 2 new columns:
-<<<<<<< HEAD
-        1. `var` with header propertynames from the original dataframe.
-=======
         1. `var` with header names from the original dataframe.
->>>>>>> 165749d9
         2. `val` with column values from the original dataframe.
     - [`SLiDE.Add`](@ref): Add new column `col` filled with `val`.
     - [`SLiDE.Map`](@ref): Define an `output` column containing values based on those in an
@@ -49,11 +41,7 @@
 - `files::Array{T} where T <: File`: List of data files.
 - `y::Dict{Any,Any}`: Dictionary containing all editing structures among other values read
     from the yaml file. Dictionary keys must correspond EXACTLY with SLiDE.Edit DataType
-<<<<<<< HEAD
-    propertynames, or the edits will not be made.
-=======
     names, or the edits will not be made.
->>>>>>> 165749d9
 
 # Keywords
 - `shorten::Bool = false` or `shorten::Int`: if an integer length is specified, the
@@ -61,26 +49,16 @@
     during development.
 
 # Returns
-<<<<<<< HEAD
 - `df::DataFrame` including edit(s)
 """
 function edit_with(df::DataFrame, x::Add)
     df = copy(df)
-=======
-- `df::DataFrame`: including edit(s)
-"""
-function edit_with(df::DataFrame, x::Add)
->>>>>>> 165749d9
     # If adding the length of a string...
     if typeof(x.val) == String && occursin("length", x.val)
         m = match(r"(?<col>\S*) length", x.val)
 
         # If this is not indicating a column length to add, add the value and exit.
-<<<<<<< HEAD
         if (m === nothing || !(Symbol(m[:col]) in propertynames(df)))
-=======
-        if (m === nothing || !(Symbol(m[:col]) in names(df)))
->>>>>>> 165749d9
             df[!, x.col] .= x.val
             return df
         end
@@ -95,7 +73,6 @@
 end
 
 function edit_with(df::DataFrame, x::Drop)
-<<<<<<< HEAD
     df = copy(df)
     if x.val === "all" && x.operation == "occursin"
         df = edit_with(df, Drop.(propertynames(df)[occursin.(x.col, propertynames(df))], "all", "=="))
@@ -127,37 +104,6 @@
     cols = unique([propertynames(df); x.output])
     df[!,:start] = (1:size(df)[1]) .+ 1
 
-=======
-    if x.val === "all" && x.operation == "occursin"
-        df = edit_with(df, Drop.(names(df)[occursin.(x.col, names(df))], "all", "=="))
-    end
-
-    !(x.col in names(df)) && (return df)
-    if x.val === "all"  # Drop entire column to remove dead weight right away.
-        df = df[:, setdiff(names(df), [x.col])]
-    else  # Drop rows using an operation or based on a value.
-        if x.val === missing
-            dropmissing!(df, x.col)
-        elseif x.val === "unique"
-            unique!(df, x.col)
-        else
-            df[!,x.col] .= convert_type.(typeof(x.val), df[:,x.col])
-            df = if x.operation == "occursin"
-                df[.!broadcast(datatype(x.operation), x.val, df[:,x.col]), :]
-            else
-                df[.!broadcast(datatype(x.operation), df[:,x.col], x.val), :]
-            end
-        end
-    end
-    return df
-end
-
-function edit_with(df::DataFrame, x::Group)
-    # First, add a column to the original DataFrame indicating where the data set begins.
-    cols = unique([names(df); x.output])
-    df[!,:start] = (1:size(df)[1]) .+ 1
-
->>>>>>> 165749d9
     # # Next, create a DataFrame describing where to "split" the input DataFrame.
     # # Editing with a map will remove all rows that do not contain relevant information.
     # # Add a column indicating where each data set STOPS, assuming all completely blank rows
@@ -180,16 +126,10 @@
 end
 
 function edit_with(df::DataFrame, x::Map; kind = :left)
-<<<<<<< HEAD
     df = copy(df)
     # Save all input column propertynames, read the map file, and isolate relevant columns.
     # # This prevents duplicate columns in the final DataFrame.
     cols = unique([propertynames(df); x.output])
-=======
-    # Save all input column names, read the map file, and isolate relevant columns.
-    # # This prevents duplicate columns in the final DataFrame.
-    cols = unique([names(df); x.output])
->>>>>>> 165749d9
     df_map = copy(read_file(x))
     df_map = unique(df_map[:,unique([x.from; x.to])])
     
@@ -209,7 +149,6 @@
 
     # Ensure the input and mapping DataFrames are consistent in type. Types from the mapping
     # DataFrame are used since all values in each column should be of the same type.
-<<<<<<< HEAD
     for (col, col_map) in zip(x.input, temp_from)
         try
             new_type = eltypes(dropmissing(df_map[:,[col_map]]))
@@ -232,38 +171,15 @@
     # overwritten by the columns from the mapping DataFrame. Finally, remane mapping "to"
     # columns from their temporary to output values.
     df = df[:, setdiff(propertynames(df), x.output)]
-=======
-    [df[!,col] .= convert_type.(type, df[:,col])
-        for (type,col) in zip(eltypes(dropmissing(df_map[:,temp_from])), x.input)]
-    # types = [eltypes(dropmissing(df[:,x.input])) eltypes(dropmissing(df_map[:,temp_from]))]
-    # types = [any(row .== String) ? String : row[end] for row in eachrow(types)]
-    # for (col, col_map, type) in zip(x.input, temp_from, types)
-    #     df[!,col] .= convert_type.(type, df[:,col])
-    #     df_map[!,col_map] .= convert_type.(type, df_map[:,col_map])
-    # end
-            
-    df = join(df, df_map, on = Pair.(x.input, temp_from); kind = x.kind, makeunique = true)
-    
-    # Remove all output column names that might already be in the DataFrame. These will be
-    # overwritten by the columns from the mapping DataFrame. Finally, remane mapping "to"
-    # columns from their temporary to output values.
-    df = df[:, setdiff(names(df), x.output)]
->>>>>>> 165749d9
     df = edit_with(df, Rename.(temp_to, x.output))
     return df[:,cols]
 end
 
 function edit_with(df::DataFrame, x::Match)
-<<<<<<< HEAD
     df = copy(df)
     if x.on == r"expand range"
         ROWS, COLS = size(df)
         cols = propertynames(df)
-=======
-    if x.on == r"expand range"
-        ROWS, COLS = size(df)
-        cols = names(df)
->>>>>>> 165749d9
         df = [[DataFrame(Dict(cols[jj] =>
                 cols[jj] == x.input ? _expand_range(df[ii,jj]) : df[ii,jj]
             for jj in 1:COLS)) for ii in 1:ROWS]...;]
@@ -277,11 +193,7 @@
         # Add empty columns for all output columns not already in the DataFrame.
         # Where there is a match, fill empty cells. If values in the input column,
         # leave cells without a match unchanged.
-<<<<<<< HEAD
         df = edit_with(df, Add.(setdiff(x.output, propertynames(df)), ""))
-=======
-        df = edit_with(df, Add.(setdiff(x.output, names(df)), ""))
->>>>>>> 165749d9
         [m[ii] != nothing && ([df[ii,out] = m[ii][out] for out in x.output])
             for ii in 1:length(m)]
     end
@@ -289,39 +201,24 @@
 end
 
 function edit_with(df::DataFrame, x::Melt)
-<<<<<<< HEAD
     df = copy(df)
     on = intersect(x.on, propertynames(df))
-=======
-    on = intersect(x.on, names(df))
->>>>>>> 165749d9
     df = melt(df, on, variable_name = x.var, value_name = x.val)
     df[!, x.var] .= convert_type.(String, df[:, x.var])
     return df
 end
 
 function edit_with(df::DataFrame, x::Operate)
-<<<<<<< HEAD
     df = copy(df)
     # If it is a ROW-WISE operation,
     if x.axis == :row
         df = by(df, x.input, x.output => datatype(x.operation))
         df = edit_with(df, Rename.(setdiff(propertynames(df), x.input), ensurearray(x.output)))
-=======
-    # If it is a ROW-WISE operation,
-    if x.axis == :row
-        df = by(df, x.input, x.output => datatype(x.operation))
-        df = edit_with(df, Rename.(setdiff(names(df), x.input), ensurearray(x.output)))
->>>>>>> 165749d9
     end
 
     # If it is a COLUMN-WISE operation, 
     if x.axis == :col
-<<<<<<< HEAD
         cols = [setdiff(propertynames(df), unique([x.from; x.to; x.input; x.output])); x.output; x.from]
-=======
-        cols = [setdiff(names(df), unique([x.from; x.to; x.input; x.output])); x.output; x.from]
->>>>>>> 165749d9
 
         # Isolate columns to be operated on.
         # Append original columns that might be replaced "_0" to preserve information.
@@ -332,11 +229,7 @@
         # Adjust labeling columns: If both from/to descriptive columns are distinct and
         # in the DataFrame, Replace the column values from -> to.
         for (from, to) in zip(x.from, x.to)
-<<<<<<< HEAD
             if length(intersect(propertynames(df), [from,to])) == 2
-=======
-            if length(intersect(names(df), [from,to])) == 2
->>>>>>> 165749d9
                 df_comment = dropmissing(unique(df[:, [from; to]]))
                 df[!, Symbol(from, :_0)] .= df[:,from]
                 df = edit_with(df, Replace.(from, df_comment[:,from], df_comment[:,to]))
@@ -349,16 +242,10 @@
 end
 
 function edit_with(df::DataFrame, x::Order)
-<<<<<<< HEAD
     df = copy(df)
     # If not all columns are present, return the DataFrame as is. Such is the case when a
     # descriptor column must be added when appending multiple data sets in one DataFrame.
     if size(intersect(x.col, propertynames(df)))[1] < size(x.col)[1]
-=======
-    # If not all columns are present, return the DataFrame as is. Such is the case when a
-    # descriptor column must be added when appending multiple data sets in one DataFrame.
-    if size(intersect(x.col, names(df)))[1] < size(x.col)[1]
->>>>>>> 165749d9
         return df
     # If all of the columns are present in the original DataFrame,
     # reorder the DataFrame columns and set them to the specified type.
@@ -370,41 +257,26 @@
 end
 
 function edit_with(df::DataFrame, x::Rename)
-<<<<<<< HEAD
     df = copy(df)
     x.from in propertynames(df) && (df = rename(df, x.from => x.to))
     x.to == :upper && (df = edit_with(df, Rename.(propertynames(df), uppercase.(propertynames(df)))))
     x.to == :lower && (df = edit_with(df, Rename.(propertynames(df), lowercase.(propertynames(df)))))
-=======
-    x.from in names(df) && (rename!(df, x.from => x.to))
-    x.to == :upper && (df = edit_with(df, Rename.(names(df), uppercase.(names(df)))))
-    x.to == :lower && (df = edit_with(df, Rename.(names(df), lowercase.(names(df)))))
->>>>>>> 165749d9
     return df
 end
 
 function edit_with(df::DataFrame, x::Replace)
-<<<<<<< HEAD
     df = copy(df)
     !(x.col in propertynames(df)) && (return df)
 
     if x.from === missing && Symbol(x.to) in propertynames(df)
-=======
-    !(x.col in names(df)) && (return df)
-
-    if x.from === missing && Symbol(x.to) in names(df)
->>>>>>> 165749d9
         df[ismissing.(df[:,x.col]),x.col] .= df[ismissing.(df[:,x.col]), Symbol(x.to)]
         return df
     end
 
-<<<<<<< HEAD
     if x.to === Not && eltype(df[:,x.col]) == Bool
         df[!,x.col] .= .!df[:,x.col]
     end
 
-=======
->>>>>>> 165749d9
     df[!,x.col] .= if x.to === "lower"  lowercase.(df[:,x.col])
     elseif x.to === "upper"             uppercase.(df[:,x.col])
     elseif x.to === "uppercasefirst"    uppercasefirst.(lowercase.(df[:,x.col]))
@@ -416,14 +288,9 @@
 end
 
 function edit_with(df::DataFrame, x::Stack)
-<<<<<<< HEAD
     df = copy(df)
     df = [[edit_with(df[:, occursin.(indicator, propertynames(df))],
         [Rename.(propertynames(df)[occursin.(indicator, propertynames(df))], x.col);
-=======
-    df = [[edit_with(df[:, occursin.(indicator, names(df))],
-        [Rename.(names(df)[occursin.(indicator, names(df))], x.col);
->>>>>>> 165749d9
             Add(x.var, replace(string(indicator), "_" => " "))]
     ) for indicator in x.on]...;]
     return dropmissing(df)
@@ -431,7 +298,6 @@
 
 function edit_with(df::DataFrame, lst::Array{T}) where T<:Edit
     [df = edit_with(df, x) for x in lst]
-<<<<<<< HEAD
     return df
 end
 
@@ -459,45 +325,12 @@
     return df
 end
 
-=======
-    return df
-end
-
-function edit_with(df::DataFrame, x::Describe, file::T) where T<:File
-    return edit_with(df, Add(x.col, file.descriptor))
-end
-
-function edit_with(file::T, y::Dict{Any,Any}; shorten = false) where T<:File
-    df = read_file(y["PathIn"], file; shorten = shorten)
-    # Specify the order in which edits must occur. "Drop" is included twice, once at the
-    # beginning and once at the end. First, drop entire columns. Last, drop specific values.
-    EDITS = ["Rename", "Group", "Stack", "Match", "Melt", "Add", "Map", "Replace", "Drop", "Operate"]
-
-    # Find which of thyese edits are represented in the yaml file of defined edits.
-    KEYS = intersect(EDITS, collect(keys(y)))
-    "Drop" in KEYS && pushfirst!(KEYS, "Drop")
-    
-    [df = edit_with(df, y[k]) for k in KEYS]
-    
-    # Add a descriptor to identify the data from the file that was just added.
-    # Then, reorder the columns and set them to the correct types.
-    # This ensures consistency when concattenating.
-    "Describe" in keys(y) && (df = edit_with(df, y["Describe"], file))
-    "Order" in keys(y)    && (df = edit_with(df, y["Order"]))
-    return df
-end
-
->>>>>>> 165749d9
 function edit_with(files::Array{T}, y::Dict{Any,Any}; shorten = false) where T<:File
     return [[edit_with(file, y; shorten = shorten) for file in files]...;]
 end
 
 function edit_with(y::Dict{Any,Any}; shorten = false)
-<<<<<<< HEAD
-    # Find all dictionary keys corresponding to file propertynames and save these in a list.
-=======
     # Find all dictionary keys corresponding to file names and save these in a list.
->>>>>>> 165749d9
     file = convert_type(Array, find_oftype(y, File))
     df = edit_with(file, y; shorten = shorten)
     # return _sort_datastream(df)
@@ -515,13 +348,8 @@
     ii = colidx[.!isvalue]
 
     # If it's a mapping dataframe...s
-<<<<<<< HEAD
     if length(ii) == length(setdiff(propertynames(df),[:factor]))
         :state_code in propertynames(df) && (ii = intersect(colidx[occursin.(:code, propertynames(df))], ii))
-=======
-    if length(ii) == length(setdiff(names(df),[:factor]))
-        :state_code in names(df) && (ii = intersect(colidx[occursin.(:code, names(df))], ii))
->>>>>>> 165749d9
         ii = intersect(sortperm(length.(unique.(eachcol(df)))), ii)
         splice!(ii, 2:1, colidx[isvalue])
     end
@@ -619,30 +447,18 @@
 end
 
 function fill_zero(keys_fill::NamedTuple, df::DataFrame)
-<<<<<<< HEAD
     df = copy(df)
     df_fill = fill_zero(keys_fill)
     df = fill_zero(df, df_fill)[1]
-=======
-    df_fill = fill_zero(keys_fill)
-    df = fill_zero(copy(df), df_fill)[1]
->>>>>>> 165749d9
     return df
 end
 
 function fill_zero(df::Vararg{DataFrame}; permute_keys::Bool = true)
     df = copy.(ensurearray(df))
-<<<<<<< HEAD
     # Save propertynames of columns containing values to fill zeros later.
     # Find descriptor columns to permute OR make consistent across input DataFrames.
     value_colnames = find_oftype.(df, AbstractFloat)
     cols = intersect(setdiff.(propertynames.(df), value_colnames)...)
-=======
-    # Save names of columns containing values to fill zeros later.
-    # Find descriptor columns to permute OR make consistent across input DataFrames.
-    value_colnames = find_oftype.(df, AbstractFloat)
-    cols = intersect(setdiff.(names.(df), value_colnames)...)
->>>>>>> 165749d9
 
     # Find a unique list of descriptor keys in the input DataFrame(s). Permute as desired.
     df_fill = sort(unique([[x[:,cols] for x in df]...;]))
@@ -651,11 +467,7 @@
     # For each DataFrame in the list, join the input DataFrame to DataFrame keys_all on the
     # descriptor columns shared by both DataFrames. Using a left join will add "missing"
     # where a descriptor was not already present, which will be replaced by zero.
-<<<<<<< HEAD
     [df[ii] = edit_with(leftjoin(df_fill, df[ii], on = cols),
-=======
-    [df[ii] = edit_with(join(df_fill, df[ii], on = cols, kind = :left),
->>>>>>> 165749d9
         Replace.(value_colnames[ii], missing, 0.0)) for ii in 1:length(df)]
     return length(df) == 1 ? df[1] : Tuple(df)
 end
@@ -669,7 +481,6 @@
 
     [push!(d, k => 0.) for k in keys_missing]
     return d
-<<<<<<< HEAD
 end
 
 function fill_with(inp::Any, val::Any)
@@ -825,6 +636,4 @@
     end
     
     return sort(df_ans[:,cols_ans])
-=======
->>>>>>> 165749d9
 end