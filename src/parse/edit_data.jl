--- conflicted
+++ resolved
@@ -5,26 +5,6 @@
     edit_with(df::DataFrame, x::Describe, file::T) where T<:File
     edit_with(file::T, y::Dict{Any,Any}; kwargs...)
     edit_with(files::Array{T,N} where N, y::Dict{Any,Any}; kwargs...) where T<:File
-<<<<<<< HEAD
-
-This function edits the input DataFrame `df` and returns the resultant DataFrame.
-
-# Arguments
-
-- `df::DataFrame`: The DataFrame on which to perform the edit.
-- `editor::T where T<:Edit`: DataType containing information about which edit to perform. The following edit options are available and detailed below:
-    - [`SLiDE.Add`](@ref): Add new column `col` filled with `val`.
-    - [`SLiDE.Describe`](@ref): This DataType is required when multiple DataFrames will be
-        appended into one output file (say, if multiple sheets from an XLSX file are
-        included). Before the DataFrames are appended, a column `col` will be added and
-        filled with the value in the file descriptor.
-    - [`SLiDE.Group`](@ref): Use to edit files containing data in successive dataframes with
-        an identifying header cell or row.
-    - [`SLiDE.Map`](@ref): Define an `output` column containing values based on those in an
-        `input` column. The mapping columns `from` -> `to` are contained in a .csv `file` in
-        the coremaps directory. The columns `input` and `from` should contain the same
-        values, as should `output` and `to`.
-=======
 This function edits the input DataFrame `df` and returns the resultant DataFrame.
 
 # Arguments
@@ -39,18 +19,11 @@
         an identifying header cell or row.
     - [`SLiDE.Match`](@ref): Extract values from the specified column into a column or
         columns based on the specified regular expression.
->>>>>>> 35cf4644
     - [`SLiDE.Melt`](@ref): Normalize the dataframe by 'melting' columns into rows, 
         lengthening the dataframe by duplicating values in the column `on` into new rows and
         defining 2 new columns:
         1. `var` with header names from the original dataframe.
         2. `val` with column values from the original dataframe.
-<<<<<<< HEAD
-    - [`SLiDE.Order`](@ref): Rearranges columns in the order specified by `cols` and sets
-        them to the specified type.
-    - [`SLiDE.Rename`](@ref): Change column name `from` -> `to`.
-    - [`SLiDE.Replace`](@ref): Replace values in `col` `from` -> `to`.
-=======
     - [`SLiDE.Add`](@ref): Add new column `col` filled with `val`.
     - [`SLiDE.Map`](@ref): Define an `output` column containing values based on those in an
         `input` column. The mapping columns `from` -> `to` are contained in a .csv `file` in
@@ -64,7 +37,6 @@
         filled with the value in the file descriptor.
     - [`SLiDE.Order`](@ref): Rearranges columns in the order specified by `cols` and sets
         them to the specified type.
->>>>>>> 35cf4644
 - `file::T where T <: File`: Data file containing information to read.
 - `files::Array{T} where T <: File`: List of data files.
 - `y::Dict{Any,Any}`: Dictionary containing all editing structures among other values read
@@ -72,19 +44,11 @@
     names, or the edits will not be made.
 
 # Keywords
-<<<<<<< HEAD
-
-=======
->>>>>>> 35cf4644
 - `shorten::Bool = false` or `shorten::Int`: if an integer length is specified, the
     DataFrame will be shortened to the input value. This is meant to aid troubleshooting
     during development.
 
 # Returns
-<<<<<<< HEAD
-
-=======
->>>>>>> 35cf4644
 - `df::DataFrame`: including edit(s)
 """
 function edit_with(df::DataFrame, x::Add)
@@ -108,25 +72,6 @@
 end
 
 function edit_with(df::DataFrame, x::Drop)
-<<<<<<< HEAD
-    if x.col in names(df)
-        # Drop an entire column. It is helpful to remove dead weight with the first edit.
-        if (typeof(x.val) == String) && occursin(lowercase(x.val), "all")
-            df = df[:, setdiff(names(df), [x.col])]
-
-        # Drop rows based on value.
-        else
-            if typeof(x.val) == String
-                occursin(lowercase(x.val), "missing") ? dropmissing!(df, x.col) :
-                    occursin(lowercase(x.val), "unique") ? unique!(df, x.col) : nothing
-            end
-            # Perform generalized drops specified by the operation field.
-            # !!!! Add error if broadcast not possible.
-            df[!,x.col] .= convert_type.(typeof(x.val), df[:,x.col])
-            df = x.operation == "occursin" ?
-                df[.!broadcast(datatype(x.operation), x.val, df[:,x.col]), :] :
-                df[.!broadcast(datatype(x.operation), df[:,x.col], x.val), :]
-=======
     if x.val === "all" && x.operation == "occursin"
         df = edit_with(df, Drop.(names(df)[occursin.(x.col, names(df))], "all", "=="))
     end
@@ -146,7 +91,6 @@
             else
                 df[.!broadcast(datatype(x.operation), df[:,x.col], x.val), :]
             end
->>>>>>> 35cf4644
         end
     end
     return df
@@ -154,74 +98,6 @@
 
 function edit_with(df::DataFrame, x::Group)
     # First, add a column to the original DataFrame indicating where the data set begins.
-<<<<<<< HEAD
-    cols = unique(push!(names(df), x.output))
-    df[!,:start] = (1:size(df)[1]) .+ 1
-
-    # Next, create a DataFrame describing where to "split" the input DataFrame.
-    # Editing with a map will remove all rows that do not contain relevant information.
-    # Add a column indicating where each data set STOPS, assuming all completely blank rows
-    # were removed by read_file().
-    df_split = edit_with(copy(df), Map(x.file, [x.from], [x.to], [x.input], [x.output]); kind = :inner);
-    sort!(unique!(df_split), :start)
-    df_split[!, :stop] .= vcat(df_split[2:end, :start] .- 2, [size(df)[1]])
-
-    # Add a new, blank output column to store identifying information about the data block.
-    # Then, fill this column based on the identifying row numbers in df_split.
-    df[!,x.output] .= ""
-    [df[row[:start]:row[:stop], x.output] .= row[x.output] for row in eachrow(df_split)]
-
-    # Finally, remove header rows (these will be blank in the output column),
-    # as well as the column describing where the sub-DataFrames begin.
-    df = df[df[:,x.output] .!= "", :]
-    return df[:, cols]
-end
-
-function edit_with(df::DataFrame, x::Map; kind = :left)
-    # Save all input column names, read the map file, and isolate relevant columns.
-    # This prevents duplicate columns in the final DataFrame.
-    cols = unique([names(df); x.output])
-    df_map = read_file(x)
-    df_map = unique(df_map[:,unique([x.from; x.to])])
-
-    # Rename columns in the mapping DataFrame to temporary values in case any of these
-    # columns were already present in the input DataFrame.
-    temp_to = Symbol.(string.("to_", 1:length(x.to)))
-    temp_from = Symbol.(string.("from_", 1:length(x.from)))
-    df_map = edit_with(df_map, Rename.([x.to; x.from], [temp_to; temp_from]))
-
-    # Ensure the input and mapping DataFrames are consistent in type. Types from the mapping
-    # DataFrame are used since (!!!! assuming all missing values were dropped), all values
-    # in the mapping DataFrame should be the same.
-    [df[!,col] .= convert_type.(unique(typeof.(df_map[:,col_map])), df[:,col])
-        for (col_map, col) in zip(temp_from, x.input)]
-
-    df = join(df, df_map, on = Pair.(x.input, temp_from);
-        kind = kind, makeunique = true)
-    
-    # Remove all output column names that might already be in the DataFrame. These will be
-    # overwritten by the columns from the mapping DataFrame. Finally, remane mapping "to"
-    # columns from their temporary to output values.
-    df = df[:, setdiff(names(df), x.output)]
-    df = edit_with(df, Rename.(temp_to, x.output))
-
-    return df[:, cols]
-end
-
-function edit_with(df::DataFrame, x::Match)
-    # First, ensure that all row values are strings that can be matched with a Regex.
-    !all(typeof(df[:,x.input]) .== String) ?
-        df[!,x.input] .= convert_type.(String, df[:,x.input]) : nothing
-    
-    # Add empty columns for all output columns not already in the DataFrame.
-    cols = setdiff(x.output, names(df))
-    df = edit_with(df, Add.(cols, fill("", size(cols))))
-
-    # Find all matches! Where there is a match, fill in the empty cells.
-    m = match.(x.on, df[:, x.input])
-    [m[ii] != nothing ? [df[ii,out] = m[ii][out] for out in x.output] : nothing
-        for ii in 1:length(m)]
-=======
     cols = unique([names(df); x.output])
     df[!,:start] = (1:size(df)[1]) .+ 1
 
@@ -309,7 +185,6 @@
         [m[ii] != nothing && ([df[ii,out] = m[ii][out] for out in x.output])
             for ii in 1:length(m)]
     end
->>>>>>> 35cf4644
     return df
 end
 
@@ -320,54 +195,6 @@
     return df
 end
 
-<<<<<<< HEAD
-# function edit_with(df::DataFrame, x::Operate)
-#     # Perform operation on columns. Isolate columns to be operated on.
-#     # Append original columns that might be replaced "_0" to preserve information.
-#     df_val = convert_type.(Float64, copy(df[:,x.input]))
-#     x.output in x.input ? df = edit_with(df, Rename(x.output, Symbol(x.output, :_0))) :
-#         nothing
-#     df[!,x.output] .= broadcast(datatype(x.operation), [col for col in eachcol(df_val)]...)
-
-#     # !!!! SOS how do we deal with floating point arithmetic? (ex: 1.1 + 0.1 = 1.2000000000000002)
-#     df[!,x.output] .= round.(df[:,x.output], digits=8)
-
-#     # Adjust labeling columns.
-#     for (from, to) in zip(x.from, x.to)
-#         if from in names(df) && to in names(df) && from !== to
-#             df_comment = dropmissing(unique(df[:, [from; to]]))
-#             df[!, Symbol(from, :_0)] .= df[:,from]
-#             df = edit_with(df, Replace.(from, df_comment[:,from], df_comment[:,to]))
-#         end
-#     end
-    
-#     # Reorder DataFrame columns to show all columns involved in the operation last.
-#     # This could aid in troubleshooting.
-#     cols = intersect([setdiff(x.input, [x.output]); Symbol(x.output, :_0); x.output;
-#         reverse(sort([Symbol.(x.from, :_0); x.from])); reverse(sort(x.to))], names(df));
-#     return df[:,[setdiff(names(df), cols); cols]]
-# end
-
-function edit_with(df::DataFrame, x::Operate)
-    # If it is a ROW-WISE operation,
-    if Symbol(1) == x.axis || occursin(:row, lowercase(x.axis))
-        df = by(df, x.input, x.output => datatype(x.operation));
-        df = edit_with(df, Rename.(setdiff(names(df),x.input), [x.output]));
-    end
-
-    # If it is a COLUMN-WISE operation, 
-    if Symbol(2) == x.axis || occursin(:col, lowercase(x.axis))
-        # Isolate columns to be operated on.
-        # Append original columns that might be replaced "_0" to preserve information.
-        df_val = convert_type.(Float64, copy(df[:,x.input]))
-        x.output in x.input ? df = edit_with(df, Rename(x.output, Symbol(x.output, :_0))) :
-            nothing
-        df[!,x.output] .= broadcast(datatype(x.operation), [col for col in eachcol(df_val)]...)
-
-        # Adjust labeling columns.
-        for (from, to) in zip(x.from, x.to)
-            if from in names(df) && to in names(df) && from !== to
-=======
 function edit_with(df::DataFrame, x::Operate)
     # If it is a ROW-WISE operation,
     if x.axis == :row
@@ -389,20 +216,14 @@
         # in the DataFrame, Replace the column values from -> to.
         for (from, to) in zip(x.from, x.to)
             if length(intersect(names(df), [from,to])) == 2
->>>>>>> 35cf4644
                 df_comment = dropmissing(unique(df[:, [from; to]]))
                 df[!, Symbol(from, :_0)] .= df[:,from]
                 df = edit_with(df, Replace.(from, df_comment[:,from], df_comment[:,to]))
             end
         end
     end
-<<<<<<< HEAD
-    # !!!! SOS how do we deal with floating point arithmetic? (ex: 1.1 + 0.1 = 1.2000000000000002)
-    df[!,x.output] .= round.(df[:,x.output], digits=8)
-=======
     # !!!! How to handle floating point arithmetic? (ex: 1.1 + 0.1 = 1.2000000000000002)
     df[!,x.output] .= round.(df[:,x.output], digits=11)
->>>>>>> 35cf4644
     return df
 end
 
@@ -421,92 +242,13 @@
 end
 
 function edit_with(df::DataFrame, x::Rename)
-<<<<<<< HEAD
-    (from_temp, to_temp) = lowercase.((x.from, x.to))
-    
-    # Explicitly rename the specified column if it exists in the dataframe.
-    x.from in names(df) ? rename!(df, x.from => x.to) :
-
-        # If we are, instead, changing the CASE of all column names...
-        .&(occursin(:upper, from_temp), occursin(:lower, to_temp)) ?
-            df = edit_with(df, Rename.(names(df), lowercase.(names(df)))) :
-            .&(occursin(:lower, from_temp), occursin(:upper, to_temp)) ?
-                df = edit_with(df, Rename.(names(df), uppercase.(names(df)))) :
-                nothing
-=======
     x.from in names(df) && (rename!(df, x.from => x.to))
     x.to == :upper && (df = edit_with(df, Rename.(names(df), uppercase.(names(df)))))
     x.to == :lower && (df = edit_with(df, Rename.(names(df), lowercase.(names(df)))))
->>>>>>> 35cf4644
     return df
 end
 
 function edit_with(df::DataFrame, x::Replace)
-<<<<<<< HEAD
-    if x.col in names(df)
-        df[!, x.col] .= convert_type.(String, df[:, x.col])
-        (from_temp, to_temp) = lowercase.((x.from, x.to))
-
-        .&(occursin("upper", from_temp), occursin("lower", to_temp)) ?
-            df[!, x.col] .= lowercase.(df[:, x.col]) :
-            .&(occursin("lower", from_temp), occursin("upper", to_temp)) ?
-                df[!, x.col] .= uppercase.(df[:, x.col]) :
-                nothing
-
-        from_temp == "missing" ?
-            all(typeof.(df[:,x.col]) .== Missing) ?
-                df = edit_with(df, Add(x.col, x.to)) :
-                df[ismissing.(df[:,x.col]), x.col] .= x.to :
-            df[!, x.col][strip.(string.(df[:,x.col])) .== x.from] .= x.to
-    end
-    return df
-end
-
-function edit_with(df::DataFrame, lst::Array{T}) where T<:Edit
-    [df = edit_with(df, x) for x in lst]
-    return df
-end
-
-function edit_with(df::DataFrame, x::Describe, file::T) where T<:File
-    return edit_with(df, Add(x.col, file.descriptor))
-end
-
-function edit_with(file::T, y::Dict{Any,Any}; shorten = false) where T<:File
-    df = read_file(y["Path"], file; shorten = shorten);
-    
-    # Specify the order in which edits must occur. "Drop" is included twice, once at the
-    # beginning and once at the end. First, drop entire columns. Last, drop specific values.
-    EDITS = ["Rename", "Group", "Match", "Melt", "Add", "Map", "Replace", "Drop", "Operate"]
-
-    # Find which of these edits are represented in the yaml file of defined edits.
-    KEYS = intersect(EDITS, [k for k in keys(y)]);
-    "Drop" in KEYS ? KEYS = ["Drop"; KEYS] : nothing
-
-    [df = edit_with(df, y[k]) for k in KEYS];
-    
-    # Add a descriptor to identify the data from the file that was just added.
-    # Then, reorder the columns and set them to the correct types.
-    # This ensures consistency when concattenating.
-    df = "Describe" in keys(y) ? edit_with(df, y["Describe"], file) : df;
-    df = "Order" in keys(y) ? edit_with(df, y["Order"]) : df;
-    return df
-end
-
-function edit_with(files::Array{T}, y::Dict{Any,Any}; shorten = false) where T<:File
-    df = DataFrame();
-    [df = vcat(df, edit_with(file, y; shorten = shorten)) for file in files]
-    return df
-end
-
-function edit_with(y::Dict{Any,Any}; shorten = false)
-    file = [v for (k,v) in y
-        if isarray(v) ? any(broadcast(<:, typeof.(v), File)) : typeof(v)<:File]
-    file = length(file) == 1 ? file[1] : vcat(file...)
-    df = edit_with(file, y; shorten = shorten)
-    
-    length(intersect(names(df), [:from,:to])) == 2 ? sort!(df, [:to, :from]) : nothing
-    return df
-=======
     !(x.col in names(df)) && (return df)
 
     if x.from === missing && Symbol(x.to) in names(df)
@@ -716,5 +458,4 @@
 
     [push!(d, k => 0.) for k in keys_missing]
     return d
->>>>>>> 35cf4644
 end