--- conflicted
+++ resolved
@@ -12,11 +12,8 @@
     end
 end
 
-<<<<<<< HEAD
-=======
 DocMeta.setdocmeta!(SLiDE, :DocTestSetup, :(using SLiDE); recursive=true)
 
->>>>>>> 10e8175e
 # Now, generate the documentation.
 makedocs(clean = true,
     modules = [SLiDE],
@@ -29,14 +26,10 @@
     pages = [
         "Home" => "index.md",
         "Introduction" => Any[
-<<<<<<< HEAD
-            "Data" => "man/data.md",
-=======
             "Data" => Any[
                 "Overview" => "man/data/overview.md",
                 "Preparation" => "man/data/preparation.md",
             ],
->>>>>>> 10e8175e
             "Build" => Any[
                 "Overview" => "man/build/overview.md",
                 "Partition" => "man/build/partition.md",
